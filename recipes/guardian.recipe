--- conflicted
+++ resolved
@@ -189,7 +189,6 @@
             img['srcset'] = ''
         return soup
 
-<<<<<<< HEAD
     def process_images(self, page_root):
         try:
             images = page_root.xpath('//div//div//div//img')
@@ -214,9 +213,6 @@
     def preprocess_raw_html(self, raw, url):
         root = parse(raw)
         self.process_images(root)
-=======
-    def preprocess_raw_html(self, raw, url):
->>>>>>> aa729497
         try:
             root = self.index_to_soup(raw, as_tree=True)
             # find out Share on facebook elements
