--- conflicted
+++ resolved
@@ -82,26 +82,17 @@
         'days': {
             'short': 'Oldest article to download from this news source. In days ',
             'long': 'For example, 0.5, gives you articles for the past 12 hours',
-<<<<<<< HEAD
-            'default': '1.2 Days'
-=======
             'default': str(oldest_article),
->>>>>>> eb601e99
         }
     }
 
     def __init__(self, *args, **kwargs):
         BasicNewsRecipe.__init__(self, *args, **kwargs)
         d = self.recipe_specific_options.get('days')
-<<<<<<< HEAD
-        if d:
+        if d and isinstance(d, str):
             self.oldest_article = float(d)
 
     def parse_index(self):
-=======
-        if d and isinstance(d, str):
-            self.oldest_article = float(d)
->>>>>>> eb601e99
         inx = 'https://cdn-mobapi.bloomberg.com'
         sec = self.index_to_soup(inx + '/wssmobile/v1/navigation/bloomberg_app/search-v2', raw=True)
         sec_data = json.loads(sec)['searchNav']
