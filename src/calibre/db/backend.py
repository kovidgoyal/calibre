--- conflicted
+++ resolved
@@ -1838,16 +1838,6 @@
         ls = json.loads
         q = 'SELECT id, book, format, user_type, user, annot_data FROM annotations'
         data = []
-<<<<<<< HEAD
-        if restrict_to_user or annotation_type:
-            q += ' WHERE '
-        if restrict_to_user is not None:
-            data.extend(restrict_to_user)
-            q += ' user_type = ? AND user = ?'
-        if annotation_type:
-            data.append(annotation_type)
-            q += ' annot_type = ? '
-=======
         restrict_clauses = []
         if restrict_to_user is not None:
             data.extend(restrict_to_user)
@@ -1857,7 +1847,6 @@
             restrict_clauses.append(' annot_type = ? ')
         if restrict_clauses:
             q += ' WHERE ' + ' AND '.join(restrict_clauses)
->>>>>>> 83d2a582
         q += ' ORDER BY timestamp DESC '
         count = 0
         for (rowid, book_id, fmt, user_type, user, annot_data) in self.execute(q, tuple(data)):
