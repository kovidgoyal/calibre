--- conflicted
+++ resolved
@@ -1216,8 +1216,6 @@
     def get_ids_for_custom_book_data(self, name):
         return frozenset(r[0] for r in self.conn.execute('SELECT book FROM books_plugin_data WHERE name=?', (name,)))
 
-<<<<<<< HEAD
-=======
     def conversion_options(self, book_id, fmt):
         for (data,) in self.conn.get('SELECT data FROM conversion_options WHERE book=? AND format=?', (book_id, fmt.upper())):
             if data:
@@ -1240,5 +1238,4 @@
         options = [(book_id, fmt.upper(), buffer(cPickle.dumps(data, -1))) for book_id, data in options.iteritems()]
         self.conn.executemany('INSERT OR REPLACE INTO conversion_options(book,format,data) VALUES (?,?,?)', options)
 
->>>>>>> 2dec08b6
    # }}}
