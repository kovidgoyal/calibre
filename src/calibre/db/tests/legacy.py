--- conflicted
+++ resolved
@@ -40,8 +40,6 @@
     if not ok:
         raise AssertionError('The argspec for %s does not match. %r != %r' % (attr, old, new))
 
-<<<<<<< HEAD
-=======
 def run_funcs(self, db, ndb, funcs):
     for func in funcs:
         meth, args = func[0], func[1:]
@@ -55,7 +53,6 @@
             self.assertEqual(fmt(getattr(db, meth)(*args)), fmt(getattr(ndb, meth)(*args)),
                                 'The method: %s() returned different results for argument %s' % (meth, args))
 
->>>>>>> 2dec08b6
 class LegacyTest(BaseTest):
 
     ''' Test the emulation of the legacy interface. '''
@@ -153,14 +150,9 @@
     def test_legacy_direct(self):  # {{{
         'Test methods that are directly equivalent in the old and new interface'
         from calibre.ebooks.metadata.book.base import Metadata
-<<<<<<< HEAD
-        ndb = self.init_legacy()
-        db = self.init_old()
-=======
         ndb = self.init_legacy(self.cloned_library)
         db = self.init_old()
 
->>>>>>> 2dec08b6
         for meth, args in {
             'get_next_series_num_for': [('A Series One',)],
             'author_sort_from_authors': [(['Author One', 'Author Two', 'Unknown'],)],
@@ -213,8 +205,6 @@
         db.close()
         # }}}
 
-<<<<<<< HEAD
-=======
     def test_legacy_conversion_options(self):  # {{{
         'Test conversion options API'
         ndb = self.init_legacy()
@@ -255,7 +245,6 @@
         db.close()
     # }}}
 
->>>>>>> 2dec08b6
     def test_legacy_adding_books(self):  # {{{
         'Test various adding books methods'
         from calibre.ebooks.metadata.book.base import Metadata
@@ -334,14 +323,10 @@
             'books_in_old_database',  # unused
 
             # Internal API
-<<<<<<< HEAD
-            'clean_user_categories',  'cleanup_tags',  'books_list_filter',
-=======
             'clean_user_categories',  'cleanup_tags',  'books_list_filter', 'conn', 'connect', 'construct_file_name',
             'construct_path_name', 'clear_dirtied', 'commit_dirty_cache', 'initialize_database', 'initialize_dynamic',
             'run_import_plugins', 'vacuum', 'set_path', 'row', 'row_factory', 'rows', 'rmtree', 'series_index_pat',
             'import_old_database', 'dirtied_lock', 'dirtied_cache', 'dirty_queue_length', 'dirty_books_referencing',
->>>>>>> 2dec08b6
         }
         SKIP_ARGSPEC = {
             '__init__', 'get_next_series_num_for', 'has_book', 'author_sort_from_authors',
@@ -352,11 +337,7 @@
         try:
             total = 0
             for attr in dir(db):
-<<<<<<< HEAD
-                if attr in SKIP_ATTRS:
-=======
                 if attr in SKIP_ATTRS or attr.startswith('upgrade_version'):
->>>>>>> 2dec08b6
                     continue
                 total += 1
                 if not hasattr(ndb, attr):
@@ -378,11 +359,7 @@
 
         if missing:
             pc = len(missing)/total
-<<<<<<< HEAD
-            raise AssertionError('{0:.1%} of API ({2} attrs) are missing. For example: {1}'.format(pc, ', '.join(missing[:5]), len(missing)))
-=======
             raise AssertionError('{0:.1%} of API ({2} attrs) are missing: {1}'.format(pc, ', '.join(missing), len(missing)))
->>>>>>> 2dec08b6
 
     # }}}
 
