# Swedish translation for calibre
# Copyright (c) 2008 Rosetta Contributors and Canonical Ltd 2008
# This file is distributed under the same license as the calibre package.
# FIRST AUTHOR <EMAIL@ADDRESS>, 2008.
#
msgid ""
msgstr ""
"Project-Id-Version: calibre\n"
"Report-Msgid-Bugs-To: FULL NAME <EMAIL@ADDRESS>\n"
"POT-Creation-Date: 2010-01-11 00:36+0000\n"
"PO-Revision-Date: 2010-01-10 23:09+0000\n"
"Last-Translator: Kovid Goyal <Unknown>\n"
"Language-Team: Swedish <sv@li.org>\n"
"MIME-Version: 1.0\n"
"Content-Type: text/plain; charset=UTF-8\n"
"Content-Transfer-Encoding: 8bit\n"
"X-Launchpad-Export-Date: 2010-01-12 04:45+0000\n"
"X-Generator: Launchpad (build Unknown)\n"

#: /home/kovid/work/calibre/src/calibre/customize/__init__.py:42
msgid "Does absolutely nothing"
msgstr "Gör ingenting"

#: /home/kovid/work/calibre/src/calibre/customize/__init__.py:45
#: /home/kovid/work/calibre/src/calibre/devices/jetbook/driver.py:72
#: /home/kovid/work/calibre/src/calibre/devices/kindle/driver.py:54
#: /home/kovid/work/calibre/src/calibre/devices/nook/driver.py:70
#: /home/kovid/work/calibre/src/calibre/devices/nook/driver.py:71
#: /home/kovid/work/calibre/src/calibre/devices/prs500/books.py:267
#: /home/kovid/work/calibre/src/calibre/devices/prs505/books.py:58
#: /home/kovid/work/calibre/src/calibre/devices/prs505/books.py:199
#: /home/kovid/work/calibre/src/calibre/devices/usbms/driver.py:203
#: /home/kovid/work/calibre/src/calibre/ebooks/comic/input.py:414
#: /home/kovid/work/calibre/src/calibre/ebooks/fb2/input.py:67
#: /home/kovid/work/calibre/src/calibre/ebooks/fb2/input.py:69
#: /home/kovid/work/calibre/src/calibre/ebooks/html/input.py:319
#: /home/kovid/work/calibre/src/calibre/ebooks/html/input.py:322
#: /home/kovid/work/calibre/src/calibre/ebooks/lrf/html/convert_from.py:1894
#: /home/kovid/work/calibre/src/calibre/ebooks/lrf/html/convert_from.py:1896
#: /home/kovid/work/calibre/src/calibre/ebooks/lrf/output.py:24
#: /home/kovid/work/calibre/src/calibre/ebooks/metadata/__init__.py:225
#: /home/kovid/work/calibre/src/calibre/ebooks/metadata/__init__.py:256
#: /home/kovid/work/calibre/src/calibre/ebooks/metadata/__init__.py:259
#: /home/kovid/work/calibre/src/calibre/ebooks/metadata/__init__.py:359
#: /home/kovid/work/calibre/src/calibre/ebooks/metadata/ereader.py:35
#: /home/kovid/work/calibre/src/calibre/ebooks/metadata/ereader.py:60
#: /home/kovid/work/calibre/src/calibre/ebooks/metadata/fb2.py:46
#: /home/kovid/work/calibre/src/calibre/ebooks/metadata/meta.py:36
#: /home/kovid/work/calibre/src/calibre/ebooks/metadata/meta.py:62
#: /home/kovid/work/calibre/src/calibre/ebooks/metadata/meta.py:64
#: /home/kovid/work/calibre/src/calibre/ebooks/metadata/meta.py:104
#: /home/kovid/work/calibre/src/calibre/ebooks/metadata/meta.py:106
#: /home/kovid/work/calibre/src/calibre/ebooks/metadata/mobi.py:171
#: /home/kovid/work/calibre/src/calibre/ebooks/metadata/opf.py:329
#: /home/kovid/work/calibre/src/calibre/ebooks/metadata/opf.py:444
#: /home/kovid/work/calibre/src/calibre/ebooks/metadata/opf2.py:894
#: /home/kovid/work/calibre/src/calibre/ebooks/metadata/pdb.py:39
#: /home/kovid/work/calibre/src/calibre/ebooks/metadata/pdf.py:28
#: /home/kovid/work/calibre/src/calibre/ebooks/metadata/pml.py:22
#: /home/kovid/work/calibre/src/calibre/ebooks/metadata/pml.py:48
#: /home/kovid/work/calibre/src/calibre/ebooks/metadata/topaz.py:29
#: /home/kovid/work/calibre/src/calibre/ebooks/metadata/txt.py:14
#: /home/kovid/work/calibre/src/calibre/ebooks/mobi/reader.py:44
#: /home/kovid/work/calibre/src/calibre/ebooks/mobi/reader.py:70
#: /home/kovid/work/calibre/src/calibre/ebooks/mobi/reader.py:79
#: /home/kovid/work/calibre/src/calibre/ebooks/mobi/reader.py:121
#: /home/kovid/work/calibre/src/calibre/ebooks/mobi/reader.py:155
#: /home/kovid/work/calibre/src/calibre/ebooks/mobi/reader.py:597
#: /home/kovid/work/calibre/src/calibre/ebooks/mobi/reader.py:787
#: /home/kovid/work/calibre/src/calibre/ebooks/odt/input.py:49
#: /home/kovid/work/calibre/src/calibre/ebooks/odt/input.py:51
#: /home/kovid/work/calibre/src/calibre/ebooks/oeb/base.py:896
#: /home/kovid/work/calibre/src/calibre/ebooks/oeb/base.py:901
#: /home/kovid/work/calibre/src/calibre/ebooks/oeb/base.py:961
#: /home/kovid/work/calibre/src/calibre/ebooks/oeb/reader.py:137
#: /home/kovid/work/calibre/src/calibre/ebooks/oeb/reader.py:139
#: /home/kovid/work/calibre/src/calibre/ebooks/oeb/transforms/jacket.py:105
#: /home/kovid/work/calibre/src/calibre/ebooks/pdb/ereader/writer.py:171
#: /home/kovid/work/calibre/src/calibre/ebooks/pdb/ereader/writer.py:172
#: /home/kovid/work/calibre/src/calibre/ebooks/pdb/input.py:39
#: /home/kovid/work/calibre/src/calibre/ebooks/pdb/palmdoc/writer.py:29
#: /home/kovid/work/calibre/src/calibre/ebooks/pdb/ztxt/writer.py:27
#: /home/kovid/work/calibre/src/calibre/ebooks/pdf/manipulate/crop.py:82
#: /home/kovid/work/calibre/src/calibre/ebooks/pdf/manipulate/crop.py:83
#: /home/kovid/work/calibre/src/calibre/ebooks/pdf/manipulate/decrypt.py:73
#: /home/kovid/work/calibre/src/calibre/ebooks/pdf/manipulate/decrypt.py:74
#: /home/kovid/work/calibre/src/calibre/ebooks/pdf/manipulate/encrypt.py:63
#: /home/kovid/work/calibre/src/calibre/ebooks/pdf/manipulate/encrypt.py:64
#: /home/kovid/work/calibre/src/calibre/ebooks/pdf/manipulate/info.py:52
#: /home/kovid/work/calibre/src/calibre/ebooks/pdf/manipulate/merge.py:65
#: /home/kovid/work/calibre/src/calibre/ebooks/pdf/manipulate/merge.py:66
#: /home/kovid/work/calibre/src/calibre/ebooks/pdf/manipulate/reverse.py:63
#: /home/kovid/work/calibre/src/calibre/ebooks/pdf/manipulate/reverse.py:64
#: /home/kovid/work/calibre/src/calibre/ebooks/pdf/manipulate/rotate.py:62
#: /home/kovid/work/calibre/src/calibre/ebooks/pdf/manipulate/rotate.py:63
#: /home/kovid/work/calibre/src/calibre/ebooks/pdf/manipulate/split.py:81
#: /home/kovid/work/calibre/src/calibre/ebooks/pdf/manipulate/split.py:82
#: /home/kovid/work/calibre/src/calibre/ebooks/pdf/writer.py:28
#: /home/kovid/work/calibre/src/calibre/ebooks/pdf/writer.py:29
#: /home/kovid/work/calibre/src/calibre/ebooks/rtf/input.py:217
#: /home/kovid/work/calibre/src/calibre/ebooks/rtf/input.py:219
#: /home/kovid/work/calibre/src/calibre/gui2/__init__.py:272
#: /home/kovid/work/calibre/src/calibre/gui2/__init__.py:279
#: /home/kovid/work/calibre/src/calibre/gui2/add.py:121
#: /home/kovid/work/calibre/src/calibre/gui2/add.py:128
#: /home/kovid/work/calibre/src/calibre/gui2/convert/__init__.py:21
#: /home/kovid/work/calibre/src/calibre/gui2/convert/metadata.py:107
#: /home/kovid/work/calibre/src/calibre/gui2/convert/metadata.py:132
#: /home/kovid/work/calibre/src/calibre/gui2/convert/metadata.py:134
#: /home/kovid/work/calibre/src/calibre/gui2/device.py:565
#: /home/kovid/work/calibre/src/calibre/gui2/device.py:574
#: /home/kovid/work/calibre/src/calibre/gui2/device.py:794
#: /home/kovid/work/calibre/src/calibre/gui2/device.py:797
#: /home/kovid/work/calibre/src/calibre/gui2/dialogs/comicconf.py:48
#: /home/kovid/work/calibre/src/calibre/gui2/dialogs/fetch_metadata.py:109
#: /home/kovid/work/calibre/src/calibre/gui2/dialogs/fetch_metadata.py:143
#: /home/kovid/work/calibre/src/calibre/gui2/dialogs/metadata_single.py:451
#: /home/kovid/work/calibre/src/calibre/gui2/dialogs/scheduler.py:170
#: /home/kovid/work/calibre/src/calibre/gui2/library.py:397
#: /home/kovid/work/calibre/src/calibre/gui2/library.py:419
#: /home/kovid/work/calibre/src/calibre/gui2/library.py:914
#: /home/kovid/work/calibre/src/calibre/gui2/library.py:1040
#: /home/kovid/work/calibre/src/calibre/gui2/viewer/main.py:183
#: /home/kovid/work/calibre/src/calibre/library/cli.py:281
#: /home/kovid/work/calibre/src/calibre/library/database.py:913
#: /home/kovid/work/calibre/src/calibre/library/database2.py:703
#: /home/kovid/work/calibre/src/calibre/library/database2.py:715
#: /home/kovid/work/calibre/src/calibre/library/database2.py:1143
#: /home/kovid/work/calibre/src/calibre/library/database2.py:1180
#: /home/kovid/work/calibre/src/calibre/library/database2.py:1517
#: /home/kovid/work/calibre/src/calibre/library/database2.py:1519
#: /home/kovid/work/calibre/src/calibre/library/database2.py:1630
#: /home/kovid/work/calibre/src/calibre/library/server.py:645
#: /home/kovid/work/calibre/src/calibre/library/server.py:717
#: /home/kovid/work/calibre/src/calibre/library/server.py:764
#: /home/kovid/work/calibre/src/calibre/utils/localization.py:109
#: /home/kovid/work/calibre/src/calibre/utils/podofo/__init__.py:45
#: /home/kovid/work/calibre/src/calibre/utils/podofo/__init__.py:63
#: /home/kovid/work/calibre/src/calibre/utils/podofo/__init__.py:77
#: /home/kovid/work/calibre/src/calibre/web/feeds/recipes/collection.py:46
#: /home/kovid/work/calibre/src/calibre/web/feeds/recipes/collection.py:49
msgid "Unknown"
msgstr "Okänt"

#: /home/kovid/work/calibre/src/calibre/customize/__init__.py:63
msgid "Base"
msgstr "Bas"

#: /home/kovid/work/calibre/src/calibre/customize/__init__.py:149
msgid "File type"
msgstr "Filtyp"

#: /home/kovid/work/calibre/src/calibre/customize/__init__.py:183
msgid "Metadata reader"
msgstr "Metadata läsare"

#: /home/kovid/work/calibre/src/calibre/customize/__init__.py:214
msgid "Metadata writer"
msgstr "Metadata skrivare"

#: /home/kovid/work/calibre/src/calibre/customize/builtins.py:14
msgid ""
"Follow all local links in an HTML file and create a ZIP file containing all "
"linked files. This plugin is run every time you add an HTML file to the "
"library."
msgstr ""
"Följ alla lokala länkar i en HTML-fil och skapa en ZIP-fil som innehåller "
"alla länkade filer. Denna insticksmodul körs varje gång du lägger till en "
"HTML-fil till biblioteket."

#: /home/kovid/work/calibre/src/calibre/customize/builtins.py:49
msgid ""
"Character encoding for the input HTML files. Common choices include: cp1252, "
"latin1, iso-8859-1 and utf-8."
msgstr ""
"Teckenkodning för HTML infiler . Gemensamma alternativ inkluderar: cp1252, "
"latin1, iso-8859-1 och UTF-8."

#: /home/kovid/work/calibre/src/calibre/customize/builtins.py:56
msgid ""
"Create a PMLZ archive containing the PML file and all images in the "
"directory pmlname_img or images. This plugin is run every time you add a PML "
"file to the library."
msgstr ""
"Skapa ett PMLZ arkiv som innehåller PML filen och alla bilder i katalogen "
"pmlname_img eller bilder. Denna insticksmodul körs varje gång du lägger till "
"en PML fil till biblioteket."

#: /home/kovid/work/calibre/src/calibre/customize/builtins.py:87
msgid "Extract cover from comic files"
msgstr "Extrahera omslag från serietidningsfiler"

#: /home/kovid/work/calibre/src/calibre/customize/builtins.py:108
#: /home/kovid/work/calibre/src/calibre/customize/builtins.py:120
#: /home/kovid/work/calibre/src/calibre/customize/builtins.py:130
#: /home/kovid/work/calibre/src/calibre/customize/builtins.py:140
#: /home/kovid/work/calibre/src/calibre/customize/builtins.py:151
#: /home/kovid/work/calibre/src/calibre/customize/builtins.py:161
#: /home/kovid/work/calibre/src/calibre/customize/builtins.py:171
#: /home/kovid/work/calibre/src/calibre/customize/builtins.py:181
#: /home/kovid/work/calibre/src/calibre/customize/builtins.py:191
#: /home/kovid/work/calibre/src/calibre/customize/builtins.py:201
#: /home/kovid/work/calibre/src/calibre/customize/builtins.py:212
#: /home/kovid/work/calibre/src/calibre/customize/builtins.py:223
#: /home/kovid/work/calibre/src/calibre/customize/builtins.py:235
#: /home/kovid/work/calibre/src/calibre/customize/builtins.py:256
#: /home/kovid/work/calibre/src/calibre/customize/builtins.py:267
#: /home/kovid/work/calibre/src/calibre/customize/builtins.py:277
#: /home/kovid/work/calibre/src/calibre/customize/builtins.py:287
msgid "Read metadata from %s files"
msgstr "Läs metadata från %s filer"

#: /home/kovid/work/calibre/src/calibre/customize/builtins.py:246
msgid "Read metadata from ebooks in RAR archives"
msgstr "Läs metadata från eböcker i RAR-arkiv"

#: /home/kovid/work/calibre/src/calibre/customize/builtins.py:298
msgid "Read metadata from ebooks in ZIP archives"
msgstr "Läs metadata från eböcker i ZIP-arkiv"

#: /home/kovid/work/calibre/src/calibre/customize/builtins.py:309
#: /home/kovid/work/calibre/src/calibre/customize/builtins.py:319
#: /home/kovid/work/calibre/src/calibre/customize/builtins.py:329
#: /home/kovid/work/calibre/src/calibre/customize/builtins.py:351
#: /home/kovid/work/calibre/src/calibre/customize/builtins.py:362
msgid "Set metadata in %s files"
msgstr "Ställ in metadata till %s filer"

#: /home/kovid/work/calibre/src/calibre/customize/builtins.py:340
msgid "Set metadata from %s files"
msgstr "Ställ in metadata från %s filer"

#: /home/kovid/work/calibre/src/calibre/customize/conversion.py:99
msgid "Conversion Input"
msgstr "Konverteringsindata"

#: /home/kovid/work/calibre/src/calibre/customize/conversion.py:122
msgid ""
"Specify the character encoding of the input document. If set this option "
"will override any encoding declared by the document itself. Particularly "
"useful for documents that do not declare an encoding or that have erroneous "
"encoding declarations."
msgstr ""
"Ange teckenkodning för den ingångsdokument. Om du anger detta alternativ "
"kommer att åsidosätta all kodning som angivits av själva dokumentet. "
"Särskilt användbart för dokument som inte anger en kodning eller som har "
"felaktig kodningsspecifikation."

#: /home/kovid/work/calibre/src/calibre/customize/conversion.py:225
msgid "Conversion Output"
msgstr "Konverteringsutdata"

#: /home/kovid/work/calibre/src/calibre/customize/conversion.py:239
msgid ""
"If specified, the output plugin will try to create output that is as human "
"readable as possible. May not have any effect for some output plugins."
msgstr ""
"Om detta anges, kommer insticksmodulen försöka skapa utskrifter som är så "
"läsbara som möjligt. Kanske inte har någon effekt för vissa insticksmodulers "
"utdata."

#: /home/kovid/work/calibre/src/calibre/customize/profiles.py:44
msgid "Input profile"
msgstr "Ingångsprofil"

#: /home/kovid/work/calibre/src/calibre/customize/profiles.py:48
msgid ""
"This profile tries to provide sane defaults and is useful if you know "
"nothing about the input document."
msgstr ""
"Här profilen försöker ge lämpliga grundinställningar och är användbar om du "
"vet ingenting om ingångsdokumentet."

#: /home/kovid/work/calibre/src/calibre/customize/profiles.py:56
#: /home/kovid/work/calibre/src/calibre/customize/profiles.py:235
msgid ""
"This profile is intended for the SONY PRS line. The 500/505/600/700 etc."
msgstr "Denna profil är avsett för Sony PRS linjen. Den 500/505/600/700 m.m."

#: /home/kovid/work/calibre/src/calibre/customize/profiles.py:68
msgid "This profile is intended for the SONY PRS 300."
msgstr "Denna profil är avsett för Sony PRS-300."

#: /home/kovid/work/calibre/src/calibre/customize/profiles.py:77
#: /home/kovid/work/calibre/src/calibre/customize/profiles.py:257
msgid "This profile is intended for the SONY PRS-900."
msgstr "Denna profil är avsett för Sony PRS-900."

#: /home/kovid/work/calibre/src/calibre/customize/profiles.py:85
#: /home/kovid/work/calibre/src/calibre/customize/profiles.py:287
msgid "This profile is intended for the Microsoft Reader."
msgstr "Denna profil är avsedd för Microsoft Reader."

#: /home/kovid/work/calibre/src/calibre/customize/profiles.py:96
#: /home/kovid/work/calibre/src/calibre/customize/profiles.py:298
msgid "This profile is intended for the Mobipocket books."
msgstr "Denna profil är avsedd för Mobipocket böcker."

#: /home/kovid/work/calibre/src/calibre/customize/profiles.py:109
#: /home/kovid/work/calibre/src/calibre/customize/profiles.py:311
msgid "This profile is intended for the Hanlin V3 and its clones."
msgstr "Denna profil är avsedd för Hanlin V3 dess varianter."

#: /home/kovid/work/calibre/src/calibre/customize/profiles.py:121
#: /home/kovid/work/calibre/src/calibre/customize/profiles.py:323
msgid "This profile is intended for the Hanlin V5 and its clones."
msgstr "Denna profil är avsedd för Hanlin V5 dess varianter."

#: /home/kovid/work/calibre/src/calibre/customize/profiles.py:131
#: /home/kovid/work/calibre/src/calibre/customize/profiles.py:331
msgid "This profile is intended for the Cybook G3."
msgstr "Denna profil är avsedd för Cybook G3."

#: /home/kovid/work/calibre/src/calibre/customize/profiles.py:144
#: /home/kovid/work/calibre/src/calibre/customize/profiles.py:344
msgid "This profile is intended for the Cybook Opus."
msgstr "Denna profil är avsedd för Cybook Opus."

#: /home/kovid/work/calibre/src/calibre/customize/profiles.py:156
#: /home/kovid/work/calibre/src/calibre/customize/profiles.py:355
msgid "This profile is intended for the Amazon Kindle."
msgstr "Denna profil är avsedd för Amazon Kindle."

#: /home/kovid/work/calibre/src/calibre/customize/profiles.py:168
#: /home/kovid/work/calibre/src/calibre/customize/profiles.py:388
msgid "This profile is intended for the Irex Illiad."
msgstr "Denna profil är avsedd för Irex Illiad."

#: /home/kovid/work/calibre/src/calibre/customize/profiles.py:180
#: /home/kovid/work/calibre/src/calibre/customize/profiles.py:401
msgid "This profile is intended for the IRex Digital Reader 1000."
msgstr "Denna profil är avsedd för IRex Digital Reader 1000."

#: /home/kovid/work/calibre/src/calibre/customize/profiles.py:194
#: /home/kovid/work/calibre/src/calibre/customize/profiles.py:415
msgid "This profile is intended for the B&N Nook."
msgstr "Denna profil är avsedd för B&N Nook."

#: /home/kovid/work/calibre/src/calibre/customize/profiles.py:213
msgid "Output profile"
msgstr "Profil för utdata."

#: /home/kovid/work/calibre/src/calibre/customize/profiles.py:217
msgid ""
"This profile tries to provide sane defaults and is useful if you want to "
"produce a document intended to be read at a computer or on a range of "
"devices."
msgstr ""
"Den här profilen försöker ge lämpliga grundinställningar och är användbar om "
"du vill skapa en handling avsedd att läsas på en dator eller på en rad olika "
"enheter."

#: /home/kovid/work/calibre/src/calibre/customize/profiles.py:248
msgid "This profile is intended for the SONY PRS-300."
msgstr "Denna profil är avsedd för SONY PRS-300."

#: /home/kovid/work/calibre/src/calibre/customize/profiles.py:266
msgid "This profile is intended for the 5-inch JetBook."
msgstr "Denna profil är avsedd för 5-tums JetBook."

#: /home/kovid/work/calibre/src/calibre/customize/profiles.py:275
msgid ""
"This profile is intended for the SONY PRS line. The 500/505/700 etc, in "
"landscape mode. Mainly useful for comics."
msgstr ""
"Denna profil är avsedd för Sony PRS linje. Den 500/505/700 m.m, i liggande "
"läge. Huvudsakligen användbart för serietidningar."

#: /home/kovid/work/calibre/src/calibre/customize/profiles.py:372
msgid "This profile is intended for the Amazon Kindle DX."
msgstr "Denna profil är avsedd för Amazon Kindle DX."

#: /home/kovid/work/calibre/src/calibre/customize/ui.py:31
msgid "Installed plugins"
msgstr "Installerade insticksmoduler"

#: /home/kovid/work/calibre/src/calibre/customize/ui.py:32
msgid "Mapping for filetype plugins"
msgstr "Koppling för instickmodulfiltyper"

#: /home/kovid/work/calibre/src/calibre/customize/ui.py:33
msgid "Local plugin customization"
msgstr "Lokal insticksmodulsanpassning"

#: /home/kovid/work/calibre/src/calibre/customize/ui.py:34
msgid "Disabled plugins"
msgstr "Inaktiverade insticksmoduler."

#: /home/kovid/work/calibre/src/calibre/customize/ui.py:77
msgid "No valid plugin found in "
msgstr "Ingen giltig insticksmodul funnen i "

#: /home/kovid/work/calibre/src/calibre/customize/ui.py:263
msgid "Initialization of plugin %s failed with traceback:"
msgstr "Initialisering av insticksmodul %s misslyckades med följande orsak:"

#: /home/kovid/work/calibre/src/calibre/customize/ui.py:397
msgid ""
"    %prog options\n"
"\n"
"    Customize calibre by loading external plugins.\n"
"    "
msgstr ""
"    %prog tillval\n"
"\n"
"    Anpassa calibre genom att ladda externa insticksmoduler.\n"
"    "

#: /home/kovid/work/calibre/src/calibre/customize/ui.py:403
msgid "Add a plugin by specifying the path to the zip file containing it."
msgstr ""
"Lägg till en insticksmodul genom att ange sökvägen till zip-filen som "
"innehåller denna."

#: /home/kovid/work/calibre/src/calibre/customize/ui.py:405
msgid "Remove a custom plugin by name. Has no effect on builtin plugins"
msgstr ""
"Bort en anpassad insticksmodul med avseende på namn. Har ingen effekt på "
"inbyggda insticksmoduler"

#: /home/kovid/work/calibre/src/calibre/customize/ui.py:407
msgid ""
"Customize plugin. Specify name of plugin and customization string separated "
"by a comma."
msgstr ""
"Anpassa insticksmodulen. Ange namn på insticksmodulen och anpassa strängen "
"åtskiljt av ett kommatecken."

#: /home/kovid/work/calibre/src/calibre/customize/ui.py:409
msgid "List all installed plugins"
msgstr "Lista alla installerade insticksmoduler"

#: /home/kovid/work/calibre/src/calibre/customize/ui.py:411
msgid "Enable the named plugin"
msgstr "Aktivera namngiven insticksmodul"

#: /home/kovid/work/calibre/src/calibre/customize/ui.py:413
msgid "Disable the named plugin"
msgstr "Avaktivera namngiven insticksmodul"

#: /home/kovid/work/calibre/src/calibre/devices/android/driver.py:13
msgid "Communicate with Android phones."
msgstr "Kommunicera med Android-telefoner."

#: /home/kovid/work/calibre/src/calibre/devices/android/driver.py:25
msgid ""
"Comma separated list of directories to send e-books to on the device. The "
"first one that exists will be used"
msgstr ""
"Kommaseparerad lista av kataloger för att skicka e-böcker till på enheten. "
"Den första som finns kommer att användas"

#: /home/kovid/work/calibre/src/calibre/devices/binatone/driver.py:17
msgid "Communicate with the Binatone Readme eBook reader."
msgstr "Kommunicera med Binatone Readme e-boksläsare."

#: /home/kovid/work/calibre/src/calibre/devices/blackberry/driver.py:12
msgid "Communicate with the Blackberry smart phone."
msgstr "Kommunicera med Blackberry smart phone."

#: /home/kovid/work/calibre/src/calibre/devices/blackberry/driver.py:13
#: /home/kovid/work/calibre/src/calibre/devices/nuut2/driver.py:18
#: /home/kovid/work/calibre/src/calibre/devices/prs500/driver.py:90
msgid "Kovid Goyal"
msgstr "Kovid Goyal"

#: /home/kovid/work/calibre/src/calibre/devices/cybook/driver.py:22
msgid "Communicate with the Cybook Gen 3 / Opus eBook reader."
msgstr "Kommunicera med Cybook Gen 3 / Opus eboksläsare."

#: /home/kovid/work/calibre/src/calibre/devices/eb600/driver.py:23
msgid "Communicate with the EB600 eBook reader."
msgstr "Kommunicera med Binatone Readme e-boksläsare."

#: /home/kovid/work/calibre/src/calibre/devices/eslick/driver.py:16
msgid "Communicate with the ESlick eBook reader."
msgstr "Kommunicera med ESlick e-boksläsare."

#: /home/kovid/work/calibre/src/calibre/devices/hanlin/driver.py:19
msgid "Communicate with Hanlin V3 eBook readers."
msgstr "Kommunicera med Hanlin V3 e-boksläsare."

#: /home/kovid/work/calibre/src/calibre/devices/hanlin/driver.py:95
msgid "Communicate with Hanlin V5 eBook readers."
msgstr "Kommunicera med Hanlin V5 e-boksläsare."

#: /home/kovid/work/calibre/src/calibre/devices/hanlin/driver.py:113
msgid "Communicate with the BOOX eBook reader."
msgstr "Kommunicera med BOOX e-boksläsare."

#: /home/kovid/work/calibre/src/calibre/devices/hanvon/driver.py:17
msgid "Communicate with the Hanvon N520 eBook reader."
msgstr "Kommunicera med Hanvon N520 e-boksläsare."

#: /home/kovid/work/calibre/src/calibre/devices/iliad/driver.py:16
msgid "Communicate with the IRex Iliad eBook reader."
msgstr "Kommunicera med IRex Iliad e-boksläsare."

#: /home/kovid/work/calibre/src/calibre/devices/iliad/driver.py:17
#: /home/kovid/work/calibre/src/calibre/devices/irexdr/driver.py:18
#: /home/kovid/work/calibre/src/calibre/devices/usbms/driver.py:30
msgid "John Schember"
msgstr "Copy text   \t John Schember"

#: /home/kovid/work/calibre/src/calibre/devices/interface.py:22
msgid "Device Interface"
msgstr "Enhetsgränssnitt"

#: /home/kovid/work/calibre/src/calibre/devices/irexdr/driver.py:16
msgid "Communicate with the IRex Digital Reader 1000 eBook reader."
msgstr "Kommunicera med IRex Digital Reader 1000 e-boksläsare."

#: /home/kovid/work/calibre/src/calibre/devices/iriver/driver.py:15
msgid "Communicate with the Iriver Story reader."
msgstr "Kommunicera med Iriver Story e-boksläsare."

#: /home/kovid/work/calibre/src/calibre/devices/jetbook/driver.py:20
msgid "Communicate with the JetBook eBook reader."
msgstr "Kommunicera med JetBook e-boksläsare."

#: /home/kovid/work/calibre/src/calibre/devices/kindle/driver.py:22
msgid "Communicate with the Kindle eBook reader."
msgstr "Kommunicera med Kindle e-boksläsare."

#: /home/kovid/work/calibre/src/calibre/devices/kindle/driver.py:67
msgid "Communicate with the Kindle 2 eBook reader."
msgstr "Kommunicera med Kindle 2 e-boksläsare."

#: /home/kovid/work/calibre/src/calibre/devices/kindle/driver.py:77
msgid "Communicate with the Kindle DX eBook reader."
msgstr "Kommunicera med Kindle DX e-boksläsare."

#: /home/kovid/work/calibre/src/calibre/devices/nokia/driver.py:17
msgid "Communicate with the Nokia 770 internet tablet."
msgstr "Kommunicera med Nokia 770 internet tablet."

#: /home/kovid/work/calibre/src/calibre/devices/nokia/driver.py:40
msgid "Communicate with the Nokia 810 internet tablet."
msgstr "Kommunicera med Nokia 810 internet tablet."

#: /home/kovid/work/calibre/src/calibre/devices/nook/driver.py:20
msgid "The Nook"
msgstr "Nook"

#: /home/kovid/work/calibre/src/calibre/devices/nook/driver.py:21
msgid "Communicate with the Nook eBook reader."
msgstr "Kommunicera med Nook e-boksläsare."

#: /home/kovid/work/calibre/src/calibre/devices/nuut2/driver.py:17
msgid "Communicate with the Nuut2 eBook reader."
msgstr "Kommunicera med Nuut2 e-boksläsare."

#: /home/kovid/work/calibre/src/calibre/devices/prs500/driver.py:89
msgid "Communicate with the Sony PRS-500 eBook reader."
msgstr "Kommunicera med Sony PRS-500 e-boksläsare."

#: /home/kovid/work/calibre/src/calibre/devices/prs505/books.py:150
#: /home/kovid/work/calibre/src/calibre/devices/prs505/driver.py:102
#: /home/kovid/work/calibre/src/calibre/devices/prs505/driver.py:105
#: /home/kovid/work/calibre/src/calibre/devices/prs505/driver.py:108
#: /home/kovid/work/calibre/src/calibre/devices/prs505/driver.py:119
#: /home/kovid/work/calibre/src/calibre/devices/usbms/driver.py:45
#: /home/kovid/work/calibre/src/calibre/devices/usbms/driver.py:48
#: /home/kovid/work/calibre/src/calibre/devices/usbms/driver.py:51
#: /home/kovid/work/calibre/src/calibre/devices/usbms/driver.py:71
#: /home/kovid/work/calibre/src/calibre/devices/usbms/driver.py:81
#: /home/kovid/work/calibre/src/calibre/devices/usbms/driver.py:90
msgid "Getting list of books on device..."
msgstr "Hämta lista över böcker på enheten..."

#: /home/kovid/work/calibre/src/calibre/devices/prs505/driver.py:26
msgid "Communicate with the Sony PRS-300/505/500 eBook reader."
msgstr "Kommunicera med Sony PRS-300/505/500 e-boksläsare."

#: /home/kovid/work/calibre/src/calibre/devices/prs505/driver.py:58
msgid ""
"Comma separated list of metadata fields to turn into collections on the "
"device. Possibilities include: "
msgstr ""

#: /home/kovid/work/calibre/src/calibre/devices/prs505/driver.py:139
#: /home/kovid/work/calibre/src/calibre/devices/prs505/driver.py:141
#: /home/kovid/work/calibre/src/calibre/devices/usbms/driver.py:116
#: /home/kovid/work/calibre/src/calibre/devices/usbms/driver.py:118
msgid "Transferring books to device..."
msgstr "Överföra böcker till enheten..."

#: /home/kovid/work/calibre/src/calibre/devices/prs505/driver.py:173
#: /home/kovid/work/calibre/src/calibre/devices/prs505/driver.py:180
#: /home/kovid/work/calibre/src/calibre/devices/usbms/driver.py:145
#: /home/kovid/work/calibre/src/calibre/devices/usbms/driver.py:160
msgid "Removing books from device..."
msgstr "Tar bort böcker från enheten..."

#: /home/kovid/work/calibre/src/calibre/devices/prs505/driver.py:208
#: /home/kovid/work/calibre/src/calibre/devices/usbms/driver.py:175
msgid "Sending metadata to device..."
msgstr "Skickar metadata till enheten..."

#: /home/kovid/work/calibre/src/calibre/devices/prs505/driver.py:214
msgid "Communicate with the Sony PRS-600/700/900 eBook reader."
msgstr "Kommunicera med Sony PRS-600/700/900 e-boksläsare."

#: /home/kovid/work/calibre/src/calibre/devices/usbms/device.py:271
msgid "Unable to detect the %s disk drive. Try rebooting."
msgstr "Det går inte att upptäcka %s hårddisken. Prova omstart."

#: /home/kovid/work/calibre/src/calibre/devices/usbms/device.py:440
msgid "Unable to detect the %s mount point. Try rebooting."
msgstr "Det går inte att upptäcka %s monteringspunkten. Prova omstart."

#: /home/kovid/work/calibre/src/calibre/devices/usbms/device.py:495
msgid "Unable to detect the %s disk drive."
msgstr "Det går inte att upptäcka %s hårddisken."

#: /home/kovid/work/calibre/src/calibre/devices/usbms/device.py:588
msgid "Could not find mount helper: %s."
msgstr "Kunde inte hitta montera hjälpen: %s."

#: /home/kovid/work/calibre/src/calibre/devices/usbms/device.py:600
msgid ""
"Unable to detect the %s disk drive. Your  kernel is probably exporting a "
"deprecated version of SYSFS."
msgstr ""
"Det går inte att upptäcka %s hårddisken. Din kärna exporterar förmodligen en "
"ogiltig version av SYSFS."

#: /home/kovid/work/calibre/src/calibre/devices/usbms/device.py:608
msgid "Unable to mount main memory (Error code: %d)"
msgstr "Det går inte att montera primärminne (Felkod:%d)"

#: /home/kovid/work/calibre/src/calibre/devices/usbms/device.py:745
#: /home/kovid/work/calibre/src/calibre/devices/usbms/device.py:747
msgid "The reader has no storage card in this slot."
msgstr "Läsaren har inget minneskort i kortplatsen."

#: /home/kovid/work/calibre/src/calibre/devices/usbms/device.py:749
msgid "Selected slot: %s is not supported."
msgstr "Vald kortplats: %s stöds inte."

#: /home/kovid/work/calibre/src/calibre/devices/usbms/device.py:782
msgid "There is insufficient free space in main memory"
msgstr "Det finns tillräckligt med ledigt utrymme i primärminnet"

#: /home/kovid/work/calibre/src/calibre/devices/usbms/device.py:784
#: /home/kovid/work/calibre/src/calibre/devices/usbms/device.py:786
msgid "There is insufficient free space on the storage card"
msgstr "Det finns tillräckligt mycket ledigt utrymme på minneskortet"

#: /home/kovid/work/calibre/src/calibre/devices/usbms/device.py:803
#: /home/kovid/work/calibre/src/calibre/devices/usbms/device.py:826
#: /home/kovid/work/calibre/src/calibre/gui2/dialogs/scheduler.py:232
#: /home/kovid/work/calibre/src/calibre/gui2/tag_view.py:132
#: /home/kovid/work/calibre/src/calibre/library/database2.py:1068
#: /home/kovid/work/calibre/src/calibre/library/database2.py:1072
#: /home/kovid/work/calibre/src/calibre/library/database2.py:1417
msgid "News"
msgstr "Nyheter"

#: /home/kovid/work/calibre/src/calibre/devices/usbms/deviceconfig.py:12
msgid "Configure Device"
msgstr "Anpassa enheten"

#: /home/kovid/work/calibre/src/calibre/devices/usbms/deviceconfig.py:28
msgid "settings for device drivers"
msgstr "inställningar för drivrutiner"

#: /home/kovid/work/calibre/src/calibre/devices/usbms/deviceconfig.py:30
msgid "Ordered list of formats the device will accept"
msgstr "Ordnad lista av format enheten kommer att acceptera"

#: /home/kovid/work/calibre/src/calibre/devices/usbms/deviceconfig.py:32
msgid "Place files in sub directories if the device supports them"
msgstr "Placera filer i underkataloger om enheten stöder dem"

#: /home/kovid/work/calibre/src/calibre/devices/usbms/deviceconfig.py:34
#: /home/kovid/work/calibre/src/calibre/gui2/device_drivers/configwidget_ui.py:78
msgid "Read metadata from files on device"
msgstr "Läs metadata från filer på enheten"

#: /home/kovid/work/calibre/src/calibre/devices/usbms/deviceconfig.py:36
msgid "Template to control how books are saved"
msgstr "Mall för att kontrollera hur böcker sparas"

#: /home/kovid/work/calibre/src/calibre/devices/usbms/deviceconfig.py:39
#: /home/kovid/work/calibre/src/calibre/gui2/device_drivers/configwidget_ui.py:80
msgid "Extra customization"
msgstr "Extra anpassning"

#: /home/kovid/work/calibre/src/calibre/devices/usbms/driver.py:29
msgid "Communicate with an eBook reader."
msgstr "Kommunicera med en e-boksläsare."

#: /home/kovid/work/calibre/src/calibre/devices/usbms/driver.py:37
msgid "Get device information..."
msgstr "Hämta enhetsinformation..."

#: /home/kovid/work/calibre/src/calibre/devices/usbms/driver.py:133
#: /home/kovid/work/calibre/src/calibre/devices/usbms/driver.py:141
msgid "Adding books to device metadata listing..."
msgstr "Lägger till böcker till enhetens metadatslista..."

#: /home/kovid/work/calibre/src/calibre/devices/usbms/driver.py:164
#: /home/kovid/work/calibre/src/calibre/devices/usbms/driver.py:169
msgid "Removing books from device metadata listing..."
msgstr "Ta bort böcker från enhetens metadatslista..."

#: /home/kovid/work/calibre/src/calibre/ebooks/comic/input.py:200
msgid "Rendered %s"
msgstr "Framställer %s"

#: /home/kovid/work/calibre/src/calibre/ebooks/comic/input.py:203
msgid "Failed %s"
msgstr "Misslyckades %s"

#: /home/kovid/work/calibre/src/calibre/ebooks/comic/input.py:260
msgid ""
"Failed to process comic: \n"
"\n"
"%s"
msgstr ""
"Misslyckades med att bearbeta serietidning: \n"
"\n"
"%s"

#: /home/kovid/work/calibre/src/calibre/ebooks/comic/input.py:278
msgid ""
"Number of colors for grayscale image conversion. Default: %default. Values "
"of less than 256 may result in blurred text on your device if you are "
"creating your comics in EPUB format."
msgstr ""
"Antal färger för gråskalebildskonvertering. Grundinställning: %default. "
"Värden mindre än 256 kan orsaka suddig text på din enhet om du skapar dina "
"serier i Epub format."

#: /home/kovid/work/calibre/src/calibre/ebooks/comic/input.py:282
msgid ""
"Disable normalize (improve contrast) color range for pictures. Default: False"
msgstr ""
"Inaktivera normalisering (förbättre kontrast) färgskala för bilder. "
"Grundinställning: Falsk"

#: /home/kovid/work/calibre/src/calibre/ebooks/comic/input.py:285
msgid "Maintain picture aspect ratio. Default is to fill the screen."
msgstr "Behålla bildens format. Grundinställning är att fylla skärmen."

#: /home/kovid/work/calibre/src/calibre/ebooks/comic/input.py:287
msgid "Disable sharpening."
msgstr "Inaktivera skärpeförbättring."

#: /home/kovid/work/calibre/src/calibre/ebooks/comic/input.py:289
msgid ""
"Disable trimming of comic pages. For some comics, trimming might remove "
"content as well as borders."
msgstr ""
"Inaktivera beskärning av komiska sidor. För vissa serier, kan beskärning "
"klippa bort innehåll och ramar."

#: /home/kovid/work/calibre/src/calibre/ebooks/comic/input.py:292
msgid "Don't split landscape images into two portrait images"
msgstr "Dela inte landskap bilder i två porträttbilder"

#: /home/kovid/work/calibre/src/calibre/ebooks/comic/input.py:294
msgid ""
"Keep aspect ratio and scale image using screen height as image width for "
"viewing in landscape mode."
msgstr ""
"Behåll bildformat och skala bilden med skärmens höjd som bildens bredd för "
"visning i liggande format."

#: /home/kovid/work/calibre/src/calibre/ebooks/comic/input.py:297
msgid ""
"Used for right-to-left publications like manga. Causes landscape pages to be "
"split into portrait pages from right to left."
msgstr ""
"Används för höger-till-vänster publikationer som t.ex manga. Får "
"landskapssidor att delas upp i porträttssidorna från höger-till-vänster."

#: /home/kovid/work/calibre/src/calibre/ebooks/comic/input.py:301
msgid ""
"Enable Despeckle. Reduces speckle noise. May greatly increase processing "
"time."
msgstr ""
"Aktivera fläckborttagning. Minskar brusfläckar. Kan kraftigt  öka "
"bearbetningstiden."

#: /home/kovid/work/calibre/src/calibre/ebooks/comic/input.py:304
msgid ""
"Don't sort the files found in the comic alphabetically by name. Instead use "
"the order they were added to the comic."
msgstr ""
"Sortera inte filerna i serietidningar i bokstavsordning efter namn. Istället "
"använda den ordning de lades till serietidningar."

#: /home/kovid/work/calibre/src/calibre/ebooks/comic/input.py:308
msgid ""
"The format that images in the created ebook are converted to. You can "
"experiment to see which format gives you optimal size and look on your "
"device."
msgstr ""
"Det format som bilderna i den skapade e-bok konverteras till. Du kan "
"experimentera för att se vilket format som ger dig optimal storlek och "
"utseende på din enhet."

#: /home/kovid/work/calibre/src/calibre/ebooks/comic/input.py:312
msgid "Apply no processing to the image"
msgstr "Uför inte på någon bearbetning av bilden"

#: /home/kovid/work/calibre/src/calibre/ebooks/comic/input.py:438
#: /home/kovid/work/calibre/src/calibre/ebooks/comic/input.py:449
msgid "Page"
msgstr "Sida"

#: /home/kovid/work/calibre/src/calibre/ebooks/conversion/cli.py:19
msgid ""
"input_file output_file [options]\n"
"\n"
"Convert an ebook from one format to another.\n"
"\n"
"input_file is the input and output_file is the output. Both must be "
"specified as the first two arguments to the command.\n"
"\n"
"The output ebook format is guessed from the file extension of output_file. "
"output_file can also be of the special format .EXT where EXT is the output "
"file extension. In this case, the name of the output file is derived the "
"name of the input file. Note that the filenames must not start with a "
"hyphen. Finally, if output_file has no extension, then it is treated as a "
"directory and an \"open ebook\" (OEB) consisting of HTML files is written to "
"that directory. These files are the files that would normally have been "
"passed to the output plugin.\n"
"\n"
"After specifying the input and output file you can customize the conversion "
"by specifying various options. The available options depend on the input and "
"output file types. To get help on them specify the input and output file and "
"then use the -h option.\n"
"\n"
"For full documentation of the conversion system see\n"
msgstr ""

#: /home/kovid/work/calibre/src/calibre/ebooks/conversion/cli.py:97
msgid "INPUT OPTIONS"
msgstr "INDATA ALTERNATIV"

#: /home/kovid/work/calibre/src/calibre/ebooks/conversion/cli.py:98
msgid "Options to control the processing of the input %s file"
msgstr "Alternativ för att kontrollera bearbetningen av ingående %s fil"

#: /home/kovid/work/calibre/src/calibre/ebooks/conversion/cli.py:104
msgid "OUTPUT OPTIONS"
msgstr "UTDATA ALTERNATIV"

#: /home/kovid/work/calibre/src/calibre/ebooks/conversion/cli.py:105
msgid "Options to control the processing of the output %s"
msgstr "Alternativ för att kontrollera bearbetningen av utdata %s"

#: /home/kovid/work/calibre/src/calibre/ebooks/conversion/cli.py:119
msgid "Options to control the look and feel of the output"
msgstr "Alternativ för att styra utseendet av utdata"

#: /home/kovid/work/calibre/src/calibre/ebooks/conversion/cli.py:135
msgid "Control auto-detection of document structure."
msgstr "Kontroll automatisk detektering av dokumentets struktur."

#: /home/kovid/work/calibre/src/calibre/ebooks/conversion/cli.py:145
msgid ""
"Control the automatic generation of a Table of Contents. By default, if the "
"source file has a Table of Contents, it will be used in preference to the "
"automatically generated one."
msgstr ""
"Styr automatisk generering av en innehållsförteckning. Som standard, om "
"källfilen har en innehållsförteckning, kommer den att användas i stället för "
"att den automatiskt skapade en."

#: /home/kovid/work/calibre/src/calibre/ebooks/conversion/cli.py:155
msgid "Options to set metadata in the output"
msgstr "Alternativ för att ställa metadata i utdata"

#: /home/kovid/work/calibre/src/calibre/ebooks/conversion/cli.py:158
msgid "Options to help with debugging the conversion"
msgstr "Alternativ för att hjälpa till med felsöka omvandling"

#: /home/kovid/work/calibre/src/calibre/ebooks/conversion/cli.py:183
msgid "List builtin recipes"
msgstr "Lista inbyggda recept"

#: /home/kovid/work/calibre/src/calibre/ebooks/conversion/cli.py:252
msgid "Output saved to"
msgstr "Utdata sparas till"

#: /home/kovid/work/calibre/src/calibre/ebooks/conversion/plumber.py:92
msgid "Level of verbosity. Specify multiple times for greater verbosity."
msgstr "Grad av ordrikedom. Ange flera gånger större ordrikedom."

#: /home/kovid/work/calibre/src/calibre/ebooks/conversion/plumber.py:99
msgid ""
"Save the output from different stages of the conversion pipeline to the "
"specified directory. Useful if you are unsure at which stage of the "
"conversion process a bug is occurring."
msgstr ""
"Spara utdata från olika stadier av omvandlingssekvensen till den angivna "
"katalogen. Användbart om du är osäker på vilket stadium i "
"omvandlingsprocessen en bugg uppträder."

#: /home/kovid/work/calibre/src/calibre/ebooks/conversion/plumber.py:108
msgid ""
"Specify the input profile. The input profile gives the conversion system "
"information on how to interpret various information in the input document. "
"For example resolution dependent lengths (i.e. lengths in pixels). Choices "
"are:"
msgstr ""
"Ange ingångsprofilen. Ingångsprofilen ger information till "
"omvandlingssystemet om hur man ska tolka olika information i indata av "
"dokumentet. Till exempel upplösning beroende längder (dvs. längder i "
"pixlar). Alternativen är:"

#: /home/kovid/work/calibre/src/calibre/ebooks/conversion/plumber.py:119
msgid ""
"Specify the output profile. The output profile tells the conversion system "
"how to optimize the created document for the specified device. In some "
"cases, an output profile is required to produce documents that will work on "
"a device. For example EPUB on the SONY reader. Choices are:"
msgstr ""
"Specificera utdataprofilen. Utdataprofilen anger hur omvandlingssystemet "
"optimerar skapade dokument för angiven enhet. I vissa fall behövs en "
"dataprofil för att producera dokument som kommer att fungera på en enhet. "
"Exempel EPUB på SONY Reader. Alternativen är:"

#: /home/kovid/work/calibre/src/calibre/ebooks/conversion/plumber.py:130
msgid ""
"The base font size in pts. All font sizes in the produced book will be "
"rescaled based on this size. By choosing a larger size you can make the "
"fonts in the output bigger and vice versa. By default, the base font size is "
"chosen based on the output profile you chose."
msgstr ""
"Basstorleken i pts. Alla teckenstorlekar i den producerade boken kommer att "
"skalas om på grundval av denna storlek. Genom att välja en större storlek du "
"kan göra teckensnitten i dokumentet större och vice versa. Som standard är "
"den basstorleken väljas baserat på utdataprofil du valt."

#: /home/kovid/work/calibre/src/calibre/ebooks/conversion/plumber.py:140
msgid ""
"Mapping from CSS font names to font sizes in pts. An example setting is "
"12,12,14,16,18,20,22,24. These are the mappings for the sizes xx-small to xx-"
"large, with the final size being for huge fonts. The font rescaling "
"algorithm uses these sizes to intelligently rescale fonts. The default is to "
"use a mapping based on the output profile you chose."
msgstr ""
"Omvandling från CSS teckensnittsnamn till teckenstorlekar i pts. Exempel "
"inställningen är 12,12,14,16,18,20,22,24. Dessa är de omvandlingar av "
"storlekarna XX-små till xx-stora, med den slutliga storlek är för stort "
"teckensnitt. Teckensnittsomskalningsalgoritmen  använder dessa storlekar att "
"på intelligentsätt omskala teckensnitt. Standard är att använda en "
"omvandling baserad på utdataprofilen du valt."

#: /home/kovid/work/calibre/src/calibre/ebooks/conversion/plumber.py:152
msgid "Disable all rescaling of font sizes."
msgstr "Inaktivera alla omskalningar av teckenstorlekar."

#: /home/kovid/work/calibre/src/calibre/ebooks/conversion/plumber.py:159
msgid ""
"The line height in pts. Controls spacing between consecutive lines of text. "
"By default no line height manipulation is performed."
msgstr ""
"Radavståndet i pts. Kontrollerar avståndet mellan två rader med text. Som "
"standard utförs inga radavståndsmanipulationer."

#: /home/kovid/work/calibre/src/calibre/ebooks/conversion/plumber.py:167
msgid ""
"Some badly designed documents use tables to control the layout of text on "
"the page. When converted these documents often have text that runs off the "
"page and other artifacts. This option will extract the content from the "
"tables and present it in a linear fashion."
msgstr ""
"Några dåligt utformade dokument använder tabeller för att styra utformningen "
"av texten på sidan. När dessa handlingar omvandlades finns ofta text som går "
"utanför sidan och andra artefakter. Detta alternativ kommer att extrahera "
"innehållet från tabeller och presentera den på ett linjärt sätt."

#: /home/kovid/work/calibre/src/calibre/ebooks/conversion/plumber.py:177
msgid ""
"XPath expression that specifies all tags that should be added to the Table "
"of Contents at level one. If this is specified, it takes precedence over "
"other forms of auto-detection."
msgstr ""
"XPath-uttryck som anger alla taggar som bör läggas till "
"innehållsförteckningen på nivå ett. Om detta anges, får det företräde över "
"andra former av automatisk upptäckt."

#: /home/kovid/work/calibre/src/calibre/ebooks/conversion/plumber.py:186
msgid ""
"XPath expression that specifies all tags that should be added to the Table "
"of Contents at level two. Each entry is added under the previous level one "
"entry."
msgstr ""
"XPath-uttryck som anger alla taggar som bör läggas till "
"innehållsförteckningen på nivå två. Varje post läggs till under den tidigare "
"nivån."

#: /home/kovid/work/calibre/src/calibre/ebooks/conversion/plumber.py:194
msgid ""
"XPath expression that specifies all tags that should be added to the Table "
"of Contents at level three. Each entry is added under the previous level two "
"entry."
msgstr ""
"XPath-uttryck som anger alla taggar som bör läggas till "
"innehållsförteckningen på nivå tre. Varje post skall läggas till under "
"tidigare nivå två."

#: /home/kovid/work/calibre/src/calibre/ebooks/conversion/plumber.py:202
msgid ""
"Normally, if the source file already has a Table of Contents, it is used in "
"preference to the auto-generated one. With this option, the auto-generated "
"one is always used."
msgstr ""
"Normalt, om källfilen redan har en innehållsförteckning, används det i "
"stället för den automatiskt skapade. Med det här alternativet används alltid "
"den automatiskt skapade."

#: /home/kovid/work/calibre/src/calibre/ebooks/conversion/plumber.py:210
msgid "Don't add auto-detected chapters to the Table of Contents."
msgstr "Lägg inte automatiskt upptäckta kapitel till innehållsförteckningen."

#: /home/kovid/work/calibre/src/calibre/ebooks/conversion/plumber.py:217
msgid ""
"If fewer than this number of chapters is detected, then links are added to "
"the Table of Contents. Default: %default"
msgstr ""
"Om färre än detta antal kapitel upptäcks, så läggs länkar till "
"innehållsförteckningen. Default: %default"

#: /home/kovid/work/calibre/src/calibre/ebooks/conversion/plumber.py:224
msgid ""
"Maximum number of links to insert into the TOC. Set to 0 to disable. Default "
"is: %default. Links are only added to the TOC if less than the threshold "
"number of chapters were detected."
msgstr ""
"Maximalt antal länkar för att infoga i innehållsförteckningen. Satt till 0 "
"för att avaktivera. Grundinställning är:%default. Länkarna läggs endast  "
"till innehållsförteckningen om mindre än tröskelvärdet antal kapitel "
"upptäckts."

#: /home/kovid/work/calibre/src/calibre/ebooks/conversion/plumber.py:232
msgid ""
"Remove entries from the Table of Contents whose titles match the specified "
"regular expression. Matching entries and all their children are removed."
msgstr ""
"Ta bort poster från innehållsförteckningen vilkas titlar passar med det "
"angivna reguljära uttrycket. Matchande poster och alla deras barn tas bort."

#: /home/kovid/work/calibre/src/calibre/ebooks/conversion/plumber.py:243
msgid ""
"An XPath expression to detect chapter titles. The default is to consider "
"<h1> or <h2> tags that contain the words \"chapter\",\"book\",\"section\" or "
"\"part\" as chapter titles as well as any tags that have class=\"chapter\". "
"The expression used must evaluate to a list of elements. To disable chapter "
"detection, use the expression \"/\". See the XPath Tutorial in the calibre "
"User Manual for further help on using this feature."
msgstr ""
"Ett XPath-uttryck för att upptäcka kapiteltitlar. Grundinställningen är att "
"betrakta <h1> eller <h2> taggar som innehåller orden \"kapitel\", \"bok\", "
"\"avsnitt\" eller \"del\" i kapiteltitlar samt alla taggar som har class = "
"\"kapitel\". Uttrycket används för att utvärdera en lista av element. För "
"att inaktivera kapitelupptäckt, använd uttrycket \"/\". Se XPath "
"beskrivningen i calibre's användarhandbok för ytterligare hjälp om hur du "
"använder den här funktionen."

#: /home/kovid/work/calibre/src/calibre/ebooks/conversion/plumber.py:257
msgid ""
"Specify how to mark detected chapters. A value of \"pagebreak\" will insert "
"page breaks before chapters. A value of \"rule\" will insert a line before "
"chapters. A value of \"none\" will disable chapter marking and a value of "
"\"both\" will use both page breaks and lines to mark chapters."
msgstr ""
"Anger hur du markerar upptäckta kapitel. Värdet \"sidbrytning\" kommer att "
"infoga sidbrytningar innan kapitel. Värdet \"regeln\" kommer att infoga en "
"rad tidigare kapitlen. Med värdet \"inga\" kommer att stänga kapitel "
"märkning och ett värde på \"båda\" kommer att använda både sidbrytningar och "
"linjer för att markera kapitel."

#: /home/kovid/work/calibre/src/calibre/ebooks/conversion/plumber.py:267
msgid ""
"Either the path to a CSS stylesheet or raw CSS. This CSS will be appended to "
"the style rules from the source file, so it can be used to override those "
"rules."
msgstr ""
"Antingen sökvägen till en CSS-stilmall eller rå CSS. Detta CSS kommer att "
"läggas till stilreglerna från källfilen, så de kan användas för att "
"åsidosätta dessa bestämmelser."

#: /home/kovid/work/calibre/src/calibre/ebooks/conversion/plumber.py:276
msgid ""
"An XPath expression. Page breaks are inserted before the specified elements."
msgstr "Ett XPath-uttryck. Sidbrytningar införs före specificerade delar."

#: /home/kovid/work/calibre/src/calibre/ebooks/conversion/plumber.py:282
msgid ""
"Set the top margin in pts. Default is %default. Note: 72 pts equals 1 inch"
msgstr ""
"Ställ in den övre marginalen i poäng. Grundinställning är %default. Anm: 72 "
"pts motsvarar 1 tum"

#: /home/kovid/work/calibre/src/calibre/ebooks/conversion/plumber.py:287
msgid ""
"Set the bottom margin in pts. Default is %default. Note: 72 pts equals 1 inch"
msgstr ""
"Ställ nedre marginalen i poäng. Grundinställning är %default. Anm: 72 pts "
"motsvarar 1 tum"

#: /home/kovid/work/calibre/src/calibre/ebooks/conversion/plumber.py:292
msgid ""
"Set the left margin in pts. Default is %default. Note: 72 pts equals 1 inch"
msgstr ""
"Ställ in vänstermarginalen i pts. Grundinställningen är %default. Anm: 72 "
"pts motsvarar 1 tum"

#: /home/kovid/work/calibre/src/calibre/ebooks/conversion/plumber.py:297
msgid ""
"Set the right margin in pts. Default is %default. Note: 72 pts equals 1 inch"
msgstr ""
"Ställ högermarginalen i pts. Grundinställningen är %default. Anm: 72 pts "
"motsvarar 1 tum"

#: /home/kovid/work/calibre/src/calibre/ebooks/conversion/plumber.py:302
msgid ""
"Do not force text to be justified in output. Whether text is actually "
"displayed justified or not depends on whether the ebook format and reading "
"device support justification."
msgstr ""
"Tvingar inte texten att justeras i utdata. Om texten är faktiskt visas "
"justerad eller ej beror på om e-boksformatet och läsenhetet stöder justering."

#: /home/kovid/work/calibre/src/calibre/ebooks/conversion/plumber.py:309
msgid ""
"Remove spacing between paragraphs. Also sets an indent on paragraphs of "
"1.5em. Spacing removal will not work if the source file does not use "
"paragraphs (<p> or <div> tags)."
msgstr ""
"Tar bort mellanslag mellan stycken. Fastställer också ett indrag på stycket "
"på 1.5em. Mellanslagsbortagning fungerar inte om källfilen inte använder "
"stycken (<p> eller <div> taggar)."

#: /home/kovid/work/calibre/src/calibre/ebooks/conversion/plumber.py:316
msgid ""
"When calibre removes inter paragraph spacing, it automatically sets a "
"paragraph indent, to ensure that paragraphs can be easily distinguished. "
"This option controls the width of that indent."
msgstr ""
"När calibre tar bort mellanstyckesavstånd ställer det automatiskt ett "
"styckesindrag, för att säkerställa att stycken lätt kan urskiljas. Det här "
"alternativet styr bredden på nämnda indentering."

#: /home/kovid/work/calibre/src/calibre/ebooks/conversion/plumber.py:323
msgid ""
"Use the cover detected from the source file in preference to the specified "
"cover."
msgstr "Använd omslag från källfilen i stället för det angivna omslaget."

#: /home/kovid/work/calibre/src/calibre/ebooks/conversion/plumber.py:329
msgid ""
"Insert a blank line between paragraphs. Will not work if the source file "
"does not use paragraphs (<p> or <div> tags)."
msgstr ""
"Infoga en tom rad mellan stycken. Fungerar inte om källfilen inte använder "
"punkt (<p> eller <div> taggar)."

#: /home/kovid/work/calibre/src/calibre/ebooks/conversion/plumber.py:336
msgid ""
"Remove the first image from the input ebook. Useful if the first image in "
"the source file is a cover and you are specifying an external cover."
msgstr ""
"Ta bort den första bilden från e-boksindata. Användbart om den första bilden "
"i källfilen är ett omslag och du anger en externt omslag."

#: /home/kovid/work/calibre/src/calibre/ebooks/conversion/plumber.py:344
msgid ""
"Insert the book metadata at the start of the book. This is useful if your "
"ebook reader does not support displaying/searching metadata directly."
msgstr ""
"Infoga bokens metadata i början av boken. Detta är användbart om du e-"
"boksläsare inte stöder visning / sökning metadata direkt."

#: /home/kovid/work/calibre/src/calibre/ebooks/conversion/plumber.py:352
msgid ""
"Attempt to detect and correct hard line breaks and other problems in the "
"source file. This may make things worse, so use with care."
msgstr ""
"Försök att upptäcka och rätta hårda radbrytningar och andra problem i "
"källfilen. Detta kan göra saken värre, så använd detta med försiktighet."

#: /home/kovid/work/calibre/src/calibre/ebooks/conversion/plumber.py:360
msgid "Use a regular expression to try and remove the header."
msgstr "Använd ett reguljärt uttryck för att försöka ta bort sidhuvudet."

#: /home/kovid/work/calibre/src/calibre/ebooks/conversion/plumber.py:367
msgid "The regular expression to use to remove the header."
msgstr "Det reguljära uttrycket att användas för att ta bort rubriken."

#: /home/kovid/work/calibre/src/calibre/ebooks/conversion/plumber.py:373
msgid "Use a regular expression to try and remove the footer."
msgstr "Använd ett reguljärt uttryck för att försöka ta bort sidfoten."

#: /home/kovid/work/calibre/src/calibre/ebooks/conversion/plumber.py:380
msgid "The regular expression to use to remove the footer."
msgstr "Det reguljära uttrycket att användas för att ta bort sidfoten."

#: /home/kovid/work/calibre/src/calibre/ebooks/conversion/plumber.py:387
msgid ""
"Read metadata from the specified OPF file. Metadata read from this file will "
"override any metadata in the source file."
msgstr ""
"Läs metadata från den angivna OPF filen. Metadata läst från filen kommer att "
"åsidosätta alla metadata i källfilen."

#: /home/kovid/work/calibre/src/calibre/ebooks/conversion/plumber.py:394
msgid ""
"Transliterate unicode characters to an ASCII representation. Use with care "
"because this will replace unicode characters with ASCII. For instance it "
"will replace \"%s\" with \"Mikhail Gorbachiov\". Also, note that in cases "
"where there are multiple representations of a character (characters shared "
"by Chinese and Japanese for instance) the representation used by the largest "
"number of people will be used (Chinese in the previous example)."
msgstr ""
"Transkribera Unicode-tecken till en ASCII-representation. Används med "
"försiktighet, eftersom detta kommer att ersätta Unicode-tecken med ASCII. "
"Till exempel kommer det att ersätta \"%s\" med \"Mikhail Gorbachiov\". Tänk "
"också på att i de fall där det finns flera representationer av ett tecken "
"(tecken som delas av kinesiska och japanska exempelvis) representation som "
"används av flest människor kommer att användas (kinesiska i föregående "
"exempel)."

#: /home/kovid/work/calibre/src/calibre/ebooks/conversion/plumber.py:409
#: /home/kovid/work/calibre/src/calibre/ebooks/metadata/cli.py:37
msgid "Set the title."
msgstr "Ange titeln."

#: /home/kovid/work/calibre/src/calibre/ebooks/conversion/plumber.py:413
msgid "Set the authors. Multiple authors should be separated by ampersands."
msgstr "Ange författarna. Flera författare ska avgränsas med et-tecken."

#: /home/kovid/work/calibre/src/calibre/ebooks/conversion/plumber.py:418
msgid "The version of the title to be used for sorting. "
msgstr "Versionen av titeln som ska användas för sortering. "

#: /home/kovid/work/calibre/src/calibre/ebooks/conversion/plumber.py:422
msgid "String to be used when sorting by author. "
msgstr "Sträng som ska användas vid sortering av författaren. "

#: /home/kovid/work/calibre/src/calibre/ebooks/conversion/plumber.py:426
#: /home/kovid/work/calibre/src/calibre/ebooks/metadata/cli.py:51
msgid "Set the cover to the specified file."
msgstr "Ange omslag till den angivna filen."

#: /home/kovid/work/calibre/src/calibre/ebooks/conversion/plumber.py:430
#: /home/kovid/work/calibre/src/calibre/ebooks/metadata/cli.py:53
msgid "Set the ebook description."
msgstr "Ange e-boksbeskrivning."

#: /home/kovid/work/calibre/src/calibre/ebooks/conversion/plumber.py:434
#: /home/kovid/work/calibre/src/calibre/ebooks/metadata/cli.py:55
msgid "Set the ebook publisher."
msgstr "Ange e-boksutgivare."

#: /home/kovid/work/calibre/src/calibre/ebooks/conversion/plumber.py:438
#: /home/kovid/work/calibre/src/calibre/ebooks/metadata/cli.py:59
msgid "Set the series this ebook belongs to."
msgstr "Ange serien denna e-bok tillhör."

#: /home/kovid/work/calibre/src/calibre/ebooks/conversion/plumber.py:442
#: /home/kovid/work/calibre/src/calibre/ebooks/metadata/cli.py:61
msgid "Set the index of the book in this series."
msgstr "Ange index för boken i denna serie."

#: /home/kovid/work/calibre/src/calibre/ebooks/conversion/plumber.py:446
#: /home/kovid/work/calibre/src/calibre/ebooks/metadata/cli.py:63
msgid "Set the rating. Should be a number between 1 and 5."
msgstr "Ange betyg. Ska vara ett nummer mellan 1 och 5."

#: /home/kovid/work/calibre/src/calibre/ebooks/conversion/plumber.py:450
#: /home/kovid/work/calibre/src/calibre/ebooks/metadata/cli.py:65
msgid "Set the ISBN of the book."
msgstr "Ange ISBN för boken."

#: /home/kovid/work/calibre/src/calibre/ebooks/conversion/plumber.py:454
#: /home/kovid/work/calibre/src/calibre/ebooks/metadata/cli.py:67
msgid "Set the tags for the book. Should be a comma separated list."
msgstr "Ange taggar för boken. Bör vara en kommaseparerad lista."

#: /home/kovid/work/calibre/src/calibre/ebooks/conversion/plumber.py:458
#: /home/kovid/work/calibre/src/calibre/ebooks/metadata/cli.py:69
msgid "Set the book producer."
msgstr "Ange bokproducenten."

#: /home/kovid/work/calibre/src/calibre/ebooks/conversion/plumber.py:462
#: /home/kovid/work/calibre/src/calibre/ebooks/metadata/cli.py:71
msgid "Set the language."
msgstr "Ange språket."

#: /home/kovid/work/calibre/src/calibre/ebooks/conversion/plumber.py:562
msgid "Could not find an ebook inside the archive"
msgstr "Kunde inte hitta en e-bok inuti arkivet"

#: /home/kovid/work/calibre/src/calibre/ebooks/conversion/plumber.py:620
msgid "Values of series index and rating must be numbers. Ignoring"
msgstr "Värden av serie index och omdömen måste vara siffror. Förbiser"

#: /home/kovid/work/calibre/src/calibre/ebooks/conversion/plumber.py:740
msgid "Converting input to HTML..."
msgstr "Konvertera indata till HTML..."

#: /home/kovid/work/calibre/src/calibre/ebooks/conversion/plumber.py:763
msgid "Running transforms on ebook..."
msgstr "Utför omformning av e-bok..."

#: /home/kovid/work/calibre/src/calibre/ebooks/conversion/plumber.py:850
msgid "Creating"
msgstr "Skapar"

#: /home/kovid/work/calibre/src/calibre/ebooks/epub/output.py:57
msgid ""
"Extract the contents of the generated EPUB file to the specified directory. "
"The contents of the directory are first deleted, so be careful."
msgstr ""
"Extrahera innehållet i den genererade EPUB filen till den angivna katalogen. "
"Innehållet i katalogen tas först bort, så var försiktig."

#: /home/kovid/work/calibre/src/calibre/ebooks/epub/output.py:63
msgid ""
"Turn off splitting at page breaks. Normally, input files are automatically "
"split at every page break into two files. This gives an output ebook that "
"can be parsed faster and with less resources. However, splitting is slow and "
"if your source file contains a very large number of page breaks, you should "
"turn off splitting on page breaks."
msgstr ""
"Inaktivera delning vid sidbrytningar. Normalt delas indatafilen automatiskt "
"upp sibrytning i två filer. Detta ger eboksutdata som kan tolkas snabbare "
"och med mindre resurser. Men delningen är långsam och om din källfilen "
"innehåller ett mycket stort antal sidbrytningar, bör du stänga av uppdelning "
"på sidbrytningar."

#: /home/kovid/work/calibre/src/calibre/ebooks/epub/output.py:74
msgid ""
"Split all HTML files larger than this size (in KB). This is necessary as "
"most EPUB readers cannot handle large file sizes. The default of %defaultKB "
"is the size required for Adobe Digital Editions."
msgstr ""
"Dela alla HTML-filer som är större än denna storlek (i KB). Detta är "
"nödvändigt eftersom de flesta EPUB-läsare inte kan hantera stora "
"filstorlekar. Standardvärdet %defaultKB är den storlek som krävs för Adobe "
"Digital Editions."

#: /home/kovid/work/calibre/src/calibre/ebooks/epub/output.py:81
msgid ""
"Normally, if the input file has no cover and you don't specify one, a "
"default cover is generated with the title, authors, etc. This option "
"disables the generation of this cover."
msgstr ""
"Normalt, om indatafilen inte har något omslag och du inte anger ett, är att "
"ett standardomslag skapats med titel, författare, m.m. Det här alternativet "
"inaktiverar skapandet av detta skydd."

#: /home/kovid/work/calibre/src/calibre/ebooks/fb2/fb2ml.py:143
#: /home/kovid/work/calibre/src/calibre/ebooks/pml/pmlml.py:128
#: /home/kovid/work/calibre/src/calibre/ebooks/rb/rbml.py:101
#: /home/kovid/work/calibre/src/calibre/ebooks/txt/txtml.py:77
msgid "Table of Contents:"
msgstr "Innehållsförteckning"

#: /home/kovid/work/calibre/src/calibre/ebooks/fb2/input.py:32
msgid "Do not insert a Table of Contents at the beginning of the book."
msgstr "Sätt inte in en innehållsförteckning i början av boken."

#: /home/kovid/work/calibre/src/calibre/ebooks/fb2/output.py:21
#: /home/kovid/work/calibre/src/calibre/ebooks/pdb/output.py:32
#: /home/kovid/work/calibre/src/calibre/ebooks/pml/output.py:37
#: /home/kovid/work/calibre/src/calibre/ebooks/rb/output.py:21
#: /home/kovid/work/calibre/src/calibre/ebooks/txt/output.py:35
msgid "Add Table of Contents to beginning of the book."
msgstr "Lägg till innehållsförteckningen i början av boken."

#: /home/kovid/work/calibre/src/calibre/ebooks/html/input.py:243
msgid ""
"Traverse links in HTML files breadth first. Normally, they are traversed "
"depth first."
msgstr ""
"Traversera igenom länkar i HTML-filer på bredden först. Normalt är de "
"traverseras på djup först."

#: /home/kovid/work/calibre/src/calibre/ebooks/html/input.py:250
msgid ""
"Maximum levels of recursion when following links in HTML files. Must be non-"
"negative. 0 implies that no links in the root HTML file are followed. "
"Default is %default."
msgstr ""
"Högsta tillåtna antal rekursioner när länkar följs i HTML-filer. Måste vara "
"icke-negativa. 0 innebär att ingen länkar i roten HTML-filen följs. Standard "
"är %default."

#: /home/kovid/work/calibre/src/calibre/ebooks/html/input.py:259
msgid ""
"Normally this input plugin re-arranges all the input files into a standard "
"folder hierarchy. Only use this option if you know what you are doing as it "
"can result in various nasty side effects in the rest of of the conversion "
"pipeline."
msgstr ""
"Normalt omorganiserar instickmodulen alla indatafilerna till en vanlig "
"mappstruktur. Använda bara det här alternativet om du vet vad du gör "
"eftersom det kan resultera i diverse otäcka biverkningar i resten av "
"omvandlingsekvensen."

#: /home/kovid/work/calibre/src/calibre/ebooks/html/input.py:267
msgid ""
"Average line length for line breaking if the HTML is from a previous partial "
"conversion of a PDF file. Default is %default which disables this."
msgstr ""
"Genomsnittlig radlängd för radbrytningsreglerna om HTML är från en tidigare "
"partiell omvandling av en PDF-fil. Standard är %default  som inaktiverar det "
"här."

#: /home/kovid/work/calibre/src/calibre/ebooks/lit/from_any.py:47
msgid "Creating LIT file from EPUB..."
msgstr "Skapa LIT fil från EPUB..."

#: /home/kovid/work/calibre/src/calibre/ebooks/lrf/html/convert_from.py:320
msgid "\tBook Designer file detected."
msgstr "\tBook Designer fil upptäckt."

#: /home/kovid/work/calibre/src/calibre/ebooks/lrf/html/convert_from.py:322
msgid "\tParsing HTML..."
msgstr "\tTolkar HTML..."

#: /home/kovid/work/calibre/src/calibre/ebooks/lrf/html/convert_from.py:345
msgid "\tBaen file detected. Re-parsing..."
msgstr "\tBaen fil upptäckt. Omttolkar..."

#: /home/kovid/work/calibre/src/calibre/ebooks/lrf/html/convert_from.py:361
msgid "Written preprocessed HTML to "
msgstr "Förbearbetad HTML skriven till "

#: /home/kovid/work/calibre/src/calibre/ebooks/lrf/html/convert_from.py:379
msgid "Processing %s"
msgstr "Bearbetar %s"

#: /home/kovid/work/calibre/src/calibre/ebooks/lrf/html/convert_from.py:393
msgid "\tConverting to BBeB..."
msgstr "\tOmvandling till BBeB..."

#: /home/kovid/work/calibre/src/calibre/ebooks/lrf/html/convert_from.py:539
#: /home/kovid/work/calibre/src/calibre/ebooks/lrf/html/convert_from.py:552
msgid "Could not parse file: %s"
msgstr "Kunde inte tolka fil:%s"

#: /home/kovid/work/calibre/src/calibre/ebooks/lrf/html/convert_from.py:544
msgid "%s is an empty file"
msgstr "%s är en tom fil"

#: /home/kovid/work/calibre/src/calibre/ebooks/lrf/html/convert_from.py:564
msgid "Failed to parse link %s %s"
msgstr "Misslyckades med att tolka länken %s %s"

#: /home/kovid/work/calibre/src/calibre/ebooks/lrf/html/convert_from.py:608
msgid "Cannot add link %s to TOC"
msgstr "Kan inte lägga till länken %s till innehållsförteckning"

#: /home/kovid/work/calibre/src/calibre/ebooks/lrf/html/convert_from.py:957
msgid "Unable to process image %s. Error: %s"
msgstr "Kan inte bearbeta bild %s. Fel: %s"

#: /home/kovid/work/calibre/src/calibre/ebooks/lrf/html/convert_from.py:1002
msgid "Unable to process interlaced PNG %s"
msgstr "Kan inte bearbeta interlaced PNG %s"

#: /home/kovid/work/calibre/src/calibre/ebooks/lrf/html/convert_from.py:1017
msgid ""
"Could not process image: %s\n"
"%s"
msgstr ""
"Kan inte bearbeta bild: %s\n"
"%s"

#: /home/kovid/work/calibre/src/calibre/ebooks/lrf/html/convert_from.py:1772
msgid ""
"An error occurred while processing a table: %s. Ignoring table markup."
msgstr "Ett fel uppstod när en tabell: %s. Förbiser tabellmärkord."

#: /home/kovid/work/calibre/src/calibre/ebooks/lrf/html/convert_from.py:1774
msgid ""
"Bad table:\n"
"%s"
msgstr ""
"Dålig tabell:\n"
"%s"

#: /home/kovid/work/calibre/src/calibre/ebooks/lrf/html/convert_from.py:1796
msgid "Table has cell that is too large"
msgstr "Tabell har cell som är för stor"

#: /home/kovid/work/calibre/src/calibre/ebooks/lrf/html/convert_from.py:1862
msgid "Could not read cover image: %s"
msgstr "Kunde inte läsa omslag: %s"

#: /home/kovid/work/calibre/src/calibre/ebooks/lrf/html/convert_from.py:1865
msgid "Cannot read from: %s"
msgstr "Kan inte läsa från: %s"

#: /home/kovid/work/calibre/src/calibre/ebooks/lrf/html/convert_from.py:1994
msgid "Failed to process opf file"
msgstr "Kunde inte bearbeta opf file"

#: /home/kovid/work/calibre/src/calibre/ebooks/lrf/lrfparser.py:136
msgid ""
"%prog book.lrf\n"
"Convert an LRF file into an LRS (XML UTF-8 encoded) file"
msgstr ""
"%prog book.lrf\n"
"Konvertera en LRF-fil till en LRS (XML UTF-8-kodad) fil"

#: /home/kovid/work/calibre/src/calibre/ebooks/lrf/lrfparser.py:137
msgid "Output LRS file"
msgstr "LRS filutdata"

#: /home/kovid/work/calibre/src/calibre/ebooks/lrf/lrfparser.py:139
msgid "Do not save embedded image and font files to disk"
msgstr "Spara inte inbäddade bilds- och typsnittfiler till hårddisken"

#: /home/kovid/work/calibre/src/calibre/ebooks/lrf/lrfparser.py:158
msgid "Parsing LRF..."
msgstr "Tolkar LRF..."

#: /home/kovid/work/calibre/src/calibre/ebooks/lrf/lrfparser.py:161
msgid "Creating XML..."
msgstr "Skapar XML..."

#: /home/kovid/work/calibre/src/calibre/ebooks/lrf/lrfparser.py:163
msgid "LRS written to "
msgstr "LRS skrivs till "

#: /home/kovid/work/calibre/src/calibre/ebooks/lrf/lrs/convert_from.py:267
msgid "Could not read from thumbnail file:"
msgstr "Kunde inte läsa från miniatyrbildsfil:"

#: /home/kovid/work/calibre/src/calibre/ebooks/lrf/lrs/convert_from.py:287
msgid ""
"%prog [options] file.lrs\n"
"Compile an LRS file into an LRF file."
msgstr ""
"%prog [alternativ] file.lrs\n"
"Sammanställ LRS-fil till en LRF-fil."

#: /home/kovid/work/calibre/src/calibre/ebooks/lrf/lrs/convert_from.py:288
msgid "Path to output file"
msgstr "Sökväg till utfil"

#: /home/kovid/work/calibre/src/calibre/ebooks/lrf/lrs/convert_from.py:290
#: /home/kovid/work/calibre/src/calibre/ebooks/metadata/isbndb.py:113
msgid "Verbose processing"
msgstr "Pratsam bearbetning"

#: /home/kovid/work/calibre/src/calibre/ebooks/lrf/lrs/convert_from.py:292
msgid "Convert LRS to LRS, useful for debugging."
msgstr "Konvertera LRS till LRS, användbart för felsökning."

#: /home/kovid/work/calibre/src/calibre/ebooks/lrf/meta.py:457
msgid "Invalid LRF file. Could not set metadata."
msgstr "Ogiltig LRF fil. Kunde inte ställa in metadata."

#: /home/kovid/work/calibre/src/calibre/ebooks/lrf/meta.py:582
msgid ""
"%prog [options] mybook.lrf\n"
"\n"
"\n"
"Show/edit the metadata in an LRF file.\n"
"\n"
msgstr ""
"%prog [alternativ] mybook.lrf\n"
"\n"
"\n"
"Visa / redigera metadata i ett LRF-fil.\n"
"\n"

#: /home/kovid/work/calibre/src/calibre/ebooks/lrf/meta.py:589
msgid "Set the book title"
msgstr "Ange boktitel"

#: /home/kovid/work/calibre/src/calibre/ebooks/lrf/meta.py:591
msgid "Set sort key for the title"
msgstr "Ange sorteringsnyckeln för titeln"

#: /home/kovid/work/calibre/src/calibre/ebooks/lrf/meta.py:593
msgid "Set the author"
msgstr "Ange författaren"

#: /home/kovid/work/calibre/src/calibre/ebooks/lrf/meta.py:595
msgid "Set sort key for the author"
msgstr "Ange sorteringsnyckeln för författaren"

#: /home/kovid/work/calibre/src/calibre/ebooks/lrf/meta.py:597
msgid "The category this book belongs to. E.g.: History"
msgstr "Den kategori boken tillhör. Exempel: Historia"

#: /home/kovid/work/calibre/src/calibre/ebooks/lrf/meta.py:600
msgid "Path to a graphic that will be set as this files' thumbnail"
msgstr ""
"Sökväg till en bild som kommer att ställas då detta objekts miniatyrbild"

#: /home/kovid/work/calibre/src/calibre/ebooks/lrf/meta.py:603
msgid ""
"Path to a txt file containing the comment to be stored in the lrf file."
msgstr ""
"Sökväg till en txt-fil som innehåller kommentaren som skall lagras i LRF-"
"filen."

#: /home/kovid/work/calibre/src/calibre/ebooks/lrf/meta.py:607
msgid "Extract thumbnail from LRF file"
msgstr "Utdrag miniatyrbild från LRF fil"

#: /home/kovid/work/calibre/src/calibre/ebooks/lrf/meta.py:608
msgid "Set the publisher"
msgstr "Ange förlaget"

#: /home/kovid/work/calibre/src/calibre/ebooks/lrf/meta.py:609
msgid "Set the book classification"
msgstr "Ange boken klassificering"

#: /home/kovid/work/calibre/src/calibre/ebooks/lrf/meta.py:610
msgid "Set the book creator"
msgstr "Ange bokens upphovsman"

#: /home/kovid/work/calibre/src/calibre/ebooks/lrf/meta.py:611
msgid "Set the book producer"
msgstr "Ange bokens producent"

#: /home/kovid/work/calibre/src/calibre/ebooks/lrf/meta.py:613
msgid ""
"Extract cover from LRF file. Note that the LRF format has no defined cover, "
"so we use some heuristics to guess the cover."
msgstr ""
"Extrahera omslag från LRF fil. Observera att LRF formatet inte har några "
"definierade omslag, så vi använder några heuristik att gissa omslaget."

#: /home/kovid/work/calibre/src/calibre/ebooks/lrf/meta.py:615
msgid "Set book ID"
msgstr "Ange bokens identitet"

#: /home/kovid/work/calibre/src/calibre/ebooks/lrf/output.py:90
msgid "Enable autorotation of images that are wider than the screen width."
msgstr "Aktivera autorotation av bilder som är bredare än skärmens bredd."

#: /home/kovid/work/calibre/src/calibre/ebooks/lrf/output.py:94
msgid "Set the space between words in pts. Default is %default"
msgstr "Ange utrymmet mellan orden i pts. Grundinställning är %default"

#: /home/kovid/work/calibre/src/calibre/ebooks/lrf/output.py:97
msgid "Add a header to all the pages with title and author."
msgstr "Lägg till ett sidhuvud på alla sidor med titel och författare."

#: /home/kovid/work/calibre/src/calibre/ebooks/lrf/output.py:100
msgid ""
"Set the format of the header. %a is replaced by the author and %t by the "
"title. Default is %default"
msgstr ""
"Ange format för sidhuvudet. %a ersätts med författaren och %t med titeln. "
"Grundinställning är %default"

#: /home/kovid/work/calibre/src/calibre/ebooks/lrf/output.py:104
msgid "Add extra spacing below the header. Default is %default pt."
msgstr ""
"Lägg till extra mellanrum under sidhuvudet. Grundinställning är %default pt"

#: /home/kovid/work/calibre/src/calibre/ebooks/lrf/output.py:107
msgid ""
"Minimum paragraph indent (the indent of the first line of a paragraph) in "
"pts. Default: %default"
msgstr ""
"Minsta styckeindraget (indraget för första raden i ett stycke) i pts. "
"Grundinställning är %default"

#: /home/kovid/work/calibre/src/calibre/ebooks/lrf/output.py:112
msgid ""
"Render tables in the HTML as images (useful if the document has large or "
"complex tables)"
msgstr ""
"Framställ tabeller i HTML som bilder (användbart om handlingen har stora "
"eller komplexa tabeller)"

#: /home/kovid/work/calibre/src/calibre/ebooks/lrf/output.py:117
msgid ""
"Multiply the size of text in rendered tables by this factor. Default is "
"%default"
msgstr ""
"Multiplicera storleken på texten i utförda tabeller med denna faktor. "
"Grundinställning är %default"

#: /home/kovid/work/calibre/src/calibre/ebooks/lrf/output.py:121
msgid "The serif family of fonts to embed"
msgstr "Serif familjen av teckensnitt för att bädda in"

#: /home/kovid/work/calibre/src/calibre/ebooks/lrf/output.py:124
msgid "The sans-serif family of fonts to embed"
msgstr "Sans-serif familjen av teckensnitt för att bädda in"

#: /home/kovid/work/calibre/src/calibre/ebooks/lrf/output.py:127
msgid "The monospace family of fonts to embed"
msgstr "Monospace familjen av teckensnitt för att bädda in"

#: /home/kovid/work/calibre/src/calibre/ebooks/lrf/output.py:152
msgid "Comic"
msgstr "Serietidning"

#: /home/kovid/work/calibre/src/calibre/ebooks/metadata/__init__.py:358
#: /home/kovid/work/calibre/src/calibre/ebooks/pdf/manipulate/info.py:45
#: /home/kovid/work/calibre/src/calibre/gui2/dialogs/book_info.py:69
#: /home/kovid/work/calibre/src/calibre/gui2/dialogs/book_info.py:70
#: /home/kovid/work/calibre/src/calibre/gui2/dialogs/fetch_metadata.py:56
#: /home/kovid/work/calibre/src/calibre/gui2/library.py:163
#: /home/kovid/work/calibre/src/calibre/gui2/library.py:394
#: /home/kovid/work/calibre/src/calibre/gui2/library.py:1106
msgid "Title"
msgstr "Titel"

#: /home/kovid/work/calibre/src/calibre/ebooks/metadata/__init__.py:359
#: /home/kovid/work/calibre/src/calibre/gui2/dialogs/fetch_metadata.py:57
#: /home/kovid/work/calibre/src/calibre/gui2/library.py:164
#: /home/kovid/work/calibre/src/calibre/gui2/library.py:399
#: /home/kovid/work/calibre/src/calibre/gui2/library.py:1107
msgid "Author(s)"
msgstr "Författare"

#: /home/kovid/work/calibre/src/calibre/ebooks/metadata/__init__.py:360
#: /home/kovid/work/calibre/src/calibre/gui2/dialogs/fetch_metadata.py:59
#: /home/kovid/work/calibre/src/calibre/gui2/library.py:169
msgid "Publisher"
msgstr "Förlag"

#: /home/kovid/work/calibre/src/calibre/ebooks/metadata/__init__.py:361
#: /home/kovid/work/calibre/src/calibre/ebooks/pdf/manipulate/info.py:49
msgid "Producer"
msgstr "Producent"

#: /home/kovid/work/calibre/src/calibre/ebooks/metadata/__init__.py:362
#: /home/kovid/work/calibre/src/calibre/gui2/convert/metadata_ui.py:183
#: /home/kovid/work/calibre/src/calibre/gui2/dialogs/book_info.py:71
#: /home/kovid/work/calibre/src/calibre/gui2/dialogs/book_info_ui.py:64
#: /home/kovid/work/calibre/src/calibre/gui2/library.py:355
#: /home/kovid/work/calibre/src/calibre/gui2/status.py:94
msgid "Comments"
msgstr "Kommentarer"

#: /home/kovid/work/calibre/src/calibre/ebooks/metadata/__init__.py:370
#: /home/kovid/work/calibre/src/calibre/gui2/library.py:170
#: /home/kovid/work/calibre/src/calibre/gui2/library.py:344
#: /home/kovid/work/calibre/src/calibre/gui2/library.py:1050
#: /home/kovid/work/calibre/src/calibre/gui2/library.py:1110
#: /home/kovid/work/calibre/src/calibre/gui2/status.py:96
#: /home/kovid/work/calibre/src/calibre/gui2/tag_view.py:132
msgid "Tags"
msgstr "Taggar"

#: /home/kovid/work/calibre/src/calibre/ebooks/metadata/__init__.py:372
#: /home/kovid/work/calibre/src/calibre/gui2/library.py:171
#: /home/kovid/work/calibre/src/calibre/gui2/library.py:360
#: /home/kovid/work/calibre/src/calibre/gui2/status.py:95
#: /home/kovid/work/calibre/src/calibre/gui2/tag_view.py:132
msgid "Series"
msgstr "Serier"

#: /home/kovid/work/calibre/src/calibre/ebooks/metadata/__init__.py:373
msgid "Language"
msgstr "Språk"

#: /home/kovid/work/calibre/src/calibre/ebooks/metadata/__init__.py:375
#: /home/kovid/work/calibre/src/calibre/gui2/library.py:1049
msgid "Timestamp"
msgstr "Tidsstämpel"

#: /home/kovid/work/calibre/src/calibre/ebooks/metadata/__init__.py:377
#: /home/kovid/work/calibre/src/calibre/gui2/dialogs/fetch_metadata.py:61
#: /home/kovid/work/calibre/src/calibre/gui2/library.py:167
msgid "Published"
msgstr "Utgiven"

#: /home/kovid/work/calibre/src/calibre/ebooks/metadata/__init__.py:379
msgid "Rights"
msgstr "Rättigheter"

#: /home/kovid/work/calibre/src/calibre/ebooks/metadata/amazon.py:77
msgid "EDITORIAL REVIEW"
msgstr "Redigeringsgranskning"

#: /home/kovid/work/calibre/src/calibre/ebooks/metadata/cli.py:19
msgid "options"
msgstr "alternativ"

#: /home/kovid/work/calibre/src/calibre/ebooks/metadata/cli.py:20
msgid ""
"\n"
"Read/Write metadata from/to ebook files.\n"
"\n"
"Supported formats for reading metadata: %s\n"
"\n"
"Supported formats for writing metadata: %s\n"
"\n"
"Different file types support different kinds of metadata. If you try to set\n"
"some metadata on a file type that does not support it, the metadata will be\n"
"silently ignored.\n"
msgstr ""
"\n"
"Läs/ Skriv metadata från / till e-bokfiler.\n"
"\n"
"Format som stöds för läsa metadata: %s\n"
"\n"
"Format som stöds för att skriva metadata: %s\n"
"\n"
"Olika filtyper stöder olika typer av metadata. Om du försöker ställa\n"
"vissa metadata om en filtyp som inte stöds, kommer metadata att\n"
"tyst ignoreras.\n"

#: /home/kovid/work/calibre/src/calibre/ebooks/metadata/cli.py:39
msgid ""
"Set the authors. Multiple authors should be separated by the & character. "
"Author names should be in the order Firstname Lastname."
msgstr ""
"Ange författarna. Flera författare skall avskiljas med et-tecken. "
"Författarnamnen bör vara i ordningen Förnamn Efternamn."

#: /home/kovid/work/calibre/src/calibre/ebooks/metadata/cli.py:43
msgid ""
"The version of the title to be used for sorting. If unspecified, and the "
"title is specified, it will be auto-generated from the title."
msgstr ""
"Titelversinen som ska användas för sortering. Om ospecificerade, och titeln "
"är angiven, kommer den automatiskt genereras från titeln."

#: /home/kovid/work/calibre/src/calibre/ebooks/metadata/cli.py:47
msgid ""
"String to be used when sorting by author. If unspecified, and the author(s) "
"are specified, it will be auto-generated from the author(s)."
msgstr ""
"Sträng som ska användas vid sortering av författare. Om ospecificerade, och "
"författare anges, kommer det automatiskt genereras från författaren."

#: /home/kovid/work/calibre/src/calibre/ebooks/metadata/cli.py:57
msgid "Set the book category."
msgstr "Ange bokkategori."

#: /home/kovid/work/calibre/src/calibre/ebooks/metadata/cli.py:74
msgid "Get the cover from the ebook and save it at as the specified file."
msgstr "Hämta omslag från e-bok och spara det på den specificerade filen."

#: /home/kovid/work/calibre/src/calibre/ebooks/metadata/cli.py:77
msgid ""
"Specify the name of an OPF file. The metadata will be written to the OPF "
"file."
msgstr ""
"Ange namnet på en OPF-fil. Metadata kommer att skrivas till OPF-filen."

#: /home/kovid/work/calibre/src/calibre/ebooks/metadata/cli.py:80
msgid ""
"Read metadata from the specified OPF file and use it to set metadata in the "
"ebook. Metadata specified on the command line will override metadata read "
"from the OPF file"
msgstr ""
"Läs metadata från de angivna OPF-filen och använd det som metadata i e-bok. "
"Metadata som anges på kommandoraden kommer att åsidosätta metadata läst från "
"OPF-fil"

#: /home/kovid/work/calibre/src/calibre/ebooks/metadata/cli.py:85
msgid "Set the BookID in LRF files"
msgstr "Ange BookID i LRF-filer"

#: /home/kovid/work/calibre/src/calibre/ebooks/metadata/cli.py:144
msgid "No file specified"
msgstr "Ingen fil angiven"

#: /home/kovid/work/calibre/src/calibre/ebooks/metadata/cli.py:159
msgid "Original metadata"
msgstr "Original metadata"

#: /home/kovid/work/calibre/src/calibre/ebooks/metadata/cli.py:176
msgid "Changed metadata"
msgstr "Ändrad metadata"

#: /home/kovid/work/calibre/src/calibre/ebooks/metadata/cli.py:188
msgid "OPF created in"
msgstr "OPF skapad i"

#: /home/kovid/work/calibre/src/calibre/ebooks/metadata/cli.py:194
msgid "Cover saved to"
msgstr "Omslag sparad till"

#: /home/kovid/work/calibre/src/calibre/ebooks/metadata/cli.py:196
msgid "No cover found"
msgstr "Inget omslag hittades"

#: /home/kovid/work/calibre/src/calibre/ebooks/metadata/fetch.py:34
msgid "Metadata download"
msgstr "Metadata nedladdning"

#: /home/kovid/work/calibre/src/calibre/ebooks/metadata/fetch.py:111
msgid "ratings"
msgstr "betyg"

#: /home/kovid/work/calibre/src/calibre/ebooks/metadata/fetch.py:111
msgid "tags"
msgstr "taggar"

#: /home/kovid/work/calibre/src/calibre/ebooks/metadata/fetch.py:112
msgid "description/reviews"
msgstr "beskrivning / recensioner"

#: /home/kovid/work/calibre/src/calibre/ebooks/metadata/fetch.py:113
msgid "Download %s from %s"
msgstr "Ladda ner %s från %s"

#: /home/kovid/work/calibre/src/calibre/ebooks/metadata/fetch.py:137
msgid "Downloads metadata from Google Books"
msgstr "Laddar ner metadata från Google Books"

#: /home/kovid/work/calibre/src/calibre/ebooks/metadata/fetch.py:153
msgid "Downloads metadata from isbndb.com"
msgstr "Laddar ner metadata from isbndb.com"

#: /home/kovid/work/calibre/src/calibre/ebooks/metadata/fetch.py:181
msgid ""
"To use isbndb.com you must sign up for a %sfree account%s and enter your "
"access key below."
msgstr ""
"För att använda isbndb.com måste du registrera dig för ett %sfree konto %s "
"och skriva in din behörighetskod nyckel nedan."

#: /home/kovid/work/calibre/src/calibre/ebooks/metadata/fetch.py:189
msgid "Downloads social metadata from amazon.com"
msgstr "Laddar ner tillhörande metadata från amazon.com"

#: /home/kovid/work/calibre/src/calibre/ebooks/metadata/isbndb.py:94
msgid ""
"\n"
"%prog [options] key\n"
"\n"
"Fetch metadata for books from isndb.com. You can specify either the\n"
"books ISBN ID or its title and author. If you specify the title and author,\n"
"then more than one book may be returned.\n"
"\n"
"key is the account key you generate after signing up for a free account from "
"isbndb.com.\n"
"\n"
msgstr ""
"\n"
"%prog [alternativ] tangenten\n"
"\n"
"Hämta metadata för böcker från isndb.com. Du kan ange antingen\n"
"böckers ISBN ID eller dess titel och författare. Om du anger titel och "
"författare,\n"
"så kan mer än en bok återlämnas.\n"
"\n"
"Nyckeln är det konto-nyckel som du skapar efter registrera dig för ett "
"gratis konto från isbnd\n"
"\n"

#: /home/kovid/work/calibre/src/calibre/ebooks/metadata/isbndb.py:105
msgid "The ISBN ID of the book you want metadata for."
msgstr "ISBN ID för den bok du vill metadata för."

#: /home/kovid/work/calibre/src/calibre/ebooks/metadata/isbndb.py:107
msgid "The author whose book to search for."
msgstr "Författaren vars bok att söka efter."

#: /home/kovid/work/calibre/src/calibre/ebooks/metadata/isbndb.py:109
msgid "The title of the book to search for."
msgstr "Titeln på boken för att söka efter."

#: /home/kovid/work/calibre/src/calibre/ebooks/metadata/isbndb.py:111
msgid "The publisher of the book to search for."
msgstr "Utgivaren av boken för att söka efter."

#: /home/kovid/work/calibre/src/calibre/ebooks/metadata/library_thing.py:53
msgid "LibraryThing.com timed out. Try again later."
msgstr "LibraryThing.com svarade inte. Försök igen senare."

#: /home/kovid/work/calibre/src/calibre/ebooks/metadata/library_thing.py:60
msgid ""
"Could not fetch cover as server is experiencing high load. Please try again "
"later."
msgstr ""
"Kunde inte hämta omslag eftersom servern är hårt belastad. Försök igen "
"senare."

#: /home/kovid/work/calibre/src/calibre/ebooks/metadata/library_thing.py:61
msgid " not found."
msgstr " hittas inte."

#: /home/kovid/work/calibre/src/calibre/ebooks/metadata/library_thing.py:64
msgid "LibraryThing.com server error. Try again later."
msgstr "LibraryThing.com serverfel. Försök igen senare."

#: /home/kovid/work/calibre/src/calibre/ebooks/metadata/library_thing.py:71
msgid ""
"\n"
"%prog [options] ISBN\n"
"\n"
"Fetch a cover image for the book identified by ISBN from LibraryThing.com\n"
msgstr ""
"\n"
"%prog [alternativ] ISBN\n"
"\n"
"Hämta ett omslag för boken som identifieras med ISBN från LibraryThing.com\n"

#: /home/kovid/work/calibre/src/calibre/ebooks/metadata/opf2.py:1083
#: /home/kovid/work/calibre/src/calibre/ebooks/oeb/base.py:1328
msgid "Cover"
msgstr "Omslag"

#: /home/kovid/work/calibre/src/calibre/ebooks/mobi/output.py:22
msgid "Modify images to meet Palm device size limitations."
msgstr ""
"Modifiera bilder för att anpassa till Palm enhetens storleksbegränsningar ."

#: /home/kovid/work/calibre/src/calibre/ebooks/mobi/output.py:26
msgid "When present, use author sort field as author."
msgstr "När tillgängligt, använder författaresorteringsfält som författare."

#: /home/kovid/work/calibre/src/calibre/ebooks/mobi/output.py:30
msgid ""
"Don't add Table of Contents to end of book. Useful if the book has its own "
"table of contents."
msgstr ""
"Lägg inte innehållsförteckningen i slutet av boken. Användbart om boken har "
"en egen innehållsförteckning."

#: /home/kovid/work/calibre/src/calibre/ebooks/mobi/output.py:33
#: /home/kovid/work/calibre/src/calibre/ebooks/oeb/transforms/htmltoc.py:56
msgid "Title for any generated in-line table of contents."
msgstr "Titel för all infogad innehållsförteckning."

#: /home/kovid/work/calibre/src/calibre/ebooks/mobi/output.py:37
msgid "Disable compression of the file contents."
msgstr "Inaktivera komprimering av filens innehåll."

#: /home/kovid/work/calibre/src/calibre/ebooks/mobi/output.py:102
msgid "All articles"
msgstr "Alla artiklar"

#: /home/kovid/work/calibre/src/calibre/ebooks/oeb/base.py:1329
msgid "Title Page"
msgstr "Titelsida"

#: /home/kovid/work/calibre/src/calibre/ebooks/oeb/base.py:1330
#: /home/kovid/work/calibre/src/calibre/ebooks/oeb/transforms/htmltoc.py:15
#: /home/kovid/work/calibre/src/calibre/gui2/viewer/main.py:53
#: /home/kovid/work/calibre/src/calibre/gui2/viewer/main_ui.py:188
msgid "Table of Contents"
msgstr "Innehållsförteckning"

#: /home/kovid/work/calibre/src/calibre/ebooks/oeb/base.py:1331
msgid "Index"
msgstr "Översikt"

#: /home/kovid/work/calibre/src/calibre/ebooks/oeb/base.py:1332
msgid "Glossary"
msgstr "Ordförklaringar"

#: /home/kovid/work/calibre/src/calibre/ebooks/oeb/base.py:1333
msgid "Acknowledgements"
msgstr "Erkännande"

#: /home/kovid/work/calibre/src/calibre/ebooks/oeb/base.py:1334
msgid "Bibliography"
msgstr "Litteraturförteckning"

#: /home/kovid/work/calibre/src/calibre/ebooks/oeb/base.py:1335
msgid "Colophon"
msgstr "Kolofon"

#: /home/kovid/work/calibre/src/calibre/ebooks/oeb/base.py:1336
msgid "Copyright"
msgstr "Upphovsrätt"

#: /home/kovid/work/calibre/src/calibre/ebooks/oeb/base.py:1337
msgid "Dedication"
msgstr "Tillägnan"

#: /home/kovid/work/calibre/src/calibre/ebooks/oeb/base.py:1338
msgid "Epigraph"
msgstr "Epigraf"

#: /home/kovid/work/calibre/src/calibre/ebooks/oeb/base.py:1339
msgid "Foreword"
msgstr "Förord"

#: /home/kovid/work/calibre/src/calibre/ebooks/oeb/base.py:1340
msgid "List of Illustrations"
msgstr "Illustrationslista"

#: /home/kovid/work/calibre/src/calibre/ebooks/oeb/base.py:1341
msgid "List of Tables"
msgstr "Tabellista"

#: /home/kovid/work/calibre/src/calibre/ebooks/oeb/base.py:1342
msgid "Notes"
msgstr "Anteckningar"

#: /home/kovid/work/calibre/src/calibre/ebooks/oeb/base.py:1343
msgid "Preface"
msgstr "Förord"

#: /home/kovid/work/calibre/src/calibre/ebooks/oeb/base.py:1344
msgid "Main Text"
msgstr "Huvudtext"

#: /home/kovid/work/calibre/src/calibre/ebooks/oeb/factory.py:53
msgid "Options to control e-book conversion."
msgstr "Alternativ för att styra e-bokskonvertering."

#: /home/kovid/work/calibre/src/calibre/ebooks/oeb/factory.py:60
msgid "Character encoding for input. Default is to auto detect."
msgstr "Teckenkodning för indata. Standard är automatisk detektering."

#: /home/kovid/work/calibre/src/calibre/ebooks/oeb/factory.py:62
msgid "Output file. Default is derived from input filename."
msgstr "Utfil. Normal erhållet från infilnamnet."

#: /home/kovid/work/calibre/src/calibre/ebooks/oeb/factory.py:64
msgid "Produce more human-readable XML output."
msgstr "Skapar mer läsbart XML-utdata."

#: /home/kovid/work/calibre/src/calibre/ebooks/oeb/factory.py:66
msgid "Useful for debugging."
msgstr "Användbart för felsökning."

#: /home/kovid/work/calibre/src/calibre/ebooks/oeb/factory.py:71
msgid "Usage: ebook-convert INFILE OUTFILE [OPTIONS..]"
msgstr "Användning: e-boksonvertera INFIL UTFIL [ALTERNATIV ..]"

#: /home/kovid/work/calibre/src/calibre/ebooks/oeb/iterator.py:39
msgid "%s format books are not supported"
msgstr "%s formaterade böcker stöds inte"

#: /home/kovid/work/calibre/src/calibre/ebooks/oeb/transforms/htmltoc.py:54
msgid "HTML TOC generation options."
msgstr "HTML TOC genereringsalternativ."

#: /home/kovid/work/calibre/src/calibre/ebooks/oeb/transforms/jacket.py:108
msgid "Book Jacket"
msgstr "Bokomslagspapper"

#: /home/kovid/work/calibre/src/calibre/ebooks/oeb/transforms/split.py:34
msgid ""
"Could not find reasonable point at which to split: %s Sub-tree size: %d KB"
msgstr ""
"Kunde inte hitta en rimlig plats för att dela upp: %s  Underträdsstorlek:%d "
"KB"

#: /home/kovid/work/calibre/src/calibre/ebooks/oeb/transforms/structure.py:68
msgid "Unnamed"
msgstr "Namnlös"

#: /home/kovid/work/calibre/src/calibre/ebooks/oeb/writer.py:32
msgid "OPF/NCX/etc. generation options."
msgstr "OPF/NCX/etc. genereringsalternativ."

#: /home/kovid/work/calibre/src/calibre/ebooks/oeb/writer.py:35
msgid "OPF version to generate. Default is %default."
msgstr "OPF version att generera. Grundinställning är %default."

#: /home/kovid/work/calibre/src/calibre/ebooks/oeb/writer.py:37
msgid ""
"Generate an Adobe \"page-map\" file if pagination information is available."
msgstr ""
"Generera en Adobe \"sidaomvandlings\" fil om sidnumreringsinformation finns "
"tillgänglig."

#: /home/kovid/work/calibre/src/calibre/ebooks/pdb/ereader/reader132.py:126
msgid "Footnotes"
msgstr "Fotnoter"

#: /home/kovid/work/calibre/src/calibre/ebooks/pdb/ereader/reader132.py:133
msgid "Sidebar"
msgstr "Sidram"

#: /home/kovid/work/calibre/src/calibre/ebooks/pdb/input.py:22
#: /home/kovid/work/calibre/src/calibre/ebooks/tcr/input.py:23
#: /home/kovid/work/calibre/src/calibre/ebooks/txt/input.py:22
msgid ""
"Normally calibre treats blank lines as paragraph markers. With this option "
"it will assume that every line represents a paragraph instead."
msgstr ""
"Calibre behandlar normalt tomma rader som styckesmarkörer. Med detta "
"alternativ kommer det att utgå ifrån att varje rad motsvarar ett stycke "
"istället."

#: /home/kovid/work/calibre/src/calibre/ebooks/pdb/input.py:26
#: /home/kovid/work/calibre/src/calibre/ebooks/tcr/input.py:27
#: /home/kovid/work/calibre/src/calibre/ebooks/txt/input.py:26
msgid ""
"Normally calibre treats blank lines as paragraph markers. With this option "
"it will assume that every line starting with an indent (either a tab or 2+ "
"spaces) represents a paragraph. Paragraphs end when the next line that "
"starts with an indent is reached."
msgstr ""
"Calibre behandlar normalt tomma rader som styckesmarkörer. Med detta "
"alternativ kommer det att förutsätta att alla rader börjar med ett indrag "
"(antingen ett tabulatorsteg eller 2+ mellanslag) representerar ett stycke. "
"Stycken slutar när nästa rad som börjar med ett indrag nås."

#: /home/kovid/work/calibre/src/calibre/ebooks/pdb/output.py:23
msgid "Format to use inside the pdb container. Choices are:"
msgstr "Format för användning inne i pdb container. Alternativen är:"

#: /home/kovid/work/calibre/src/calibre/ebooks/pdb/output.py:27
msgid ""
"Specify the character encoding of the output document. The default is "
"cp1252. Note: This option is not honored by all formats."
msgstr ""
"Ange vilken teckenkodning av produktionen dokumentet. Standard är cp1252. "
"Obs: Detta alternativ är inte uppskattat av alla format."

#: /home/kovid/work/calibre/src/calibre/ebooks/pdf/input.py:24
msgid "Do not extract images from the document"
msgstr "Extraherar inte bilder från dokumentet"

#: /home/kovid/work/calibre/src/calibre/ebooks/pdf/input.py:26
msgid ""
"Scale used to determine the length at which a line should be unwrapped. "
"Valid values are a decimal between 0 and 1. The default is 0.5, this is the "
"median line length."
msgstr ""
"Skala som används för att bestämma längden på vilken en rad bör radbrytas. "
"Giltiga värden är ett decimaltal mellan 0 och 1. Standardvärdet är 0,5, som "
"är mediaradslängd."

#: /home/kovid/work/calibre/src/calibre/ebooks/pdf/input.py:30
msgid "Use the new PDF conversion engine."
msgstr "Använd den nya PDF-konverteringsmotor."

#: /home/kovid/work/calibre/src/calibre/ebooks/pdf/manipulate/cli.py:31
msgid ""
"command ...\n"
"\n"
"command can be one of the following:\n"
"[%%commands]\n"
"\n"
"Use %prog command --help to get more information about a specific command\n"
"\n"
"Manipulate a PDF.\n"
msgstr ""
"kommando ...\n"
"\n"
"Kommandot kan vara något av följande:\n"
"[%% kommandon]\n"
"\n"
"Använd %prog kommando --help för att få mer information om ett visst "
"kommando\n"
"\n"
"Manipulera en PDF.\n"

#: /home/kovid/work/calibre/src/calibre/ebooks/pdf/manipulate/crop.py:29
msgid ""
"[options] file.pdf\n"
"\n"
"Crop a PDF file.\n"
msgstr ""
"[alternativ] file.pdf\n"
"\n"
"Beskära en PDF-fil.\n"

#: /home/kovid/work/calibre/src/calibre/ebooks/pdf/manipulate/crop.py:38
#: /home/kovid/work/calibre/src/calibre/ebooks/pdf/manipulate/decrypt.py:32
#: /home/kovid/work/calibre/src/calibre/ebooks/pdf/manipulate/encrypt.py:34
#: /home/kovid/work/calibre/src/calibre/ebooks/pdf/manipulate/merge.py:36
#: /home/kovid/work/calibre/src/calibre/ebooks/pdf/manipulate/reverse.py:34
#: /home/kovid/work/calibre/src/calibre/ebooks/pdf/manipulate/rotate.py:33
#: /home/kovid/work/calibre/src/calibre/ebooks/pdf/manipulate/split.py:41
msgid ""
"Path to output file. By default a file is created in the current directory."
msgstr ""
"Sökväg till utfil. Som standard skapas en fil i den aktuella katalogen."

#: /home/kovid/work/calibre/src/calibre/ebooks/pdf/manipulate/crop.py:41
msgid "Number of pixels to crop from the left most x (default is %s)"
msgstr ""
"Antal bildpunkter att beskära från mest vänstra x (grundinställning är %s)"

#: /home/kovid/work/calibre/src/calibre/ebooks/pdf/manipulate/crop.py:44
msgid "Number of pixels to crop from the left most y (default is %s)"
msgstr ""
"Antal bildpunkter att beskära från mest vänstra y (grundinställning är %s)"

#: /home/kovid/work/calibre/src/calibre/ebooks/pdf/manipulate/crop.py:47
msgid "Number of pixels to crop from the right most x (default is %s)"
msgstr ""
"Antal bildpunkter att beskära från mest högra x (grundinställning är %s)"

#: /home/kovid/work/calibre/src/calibre/ebooks/pdf/manipulate/crop.py:50
msgid "Number of pixels to crop from the right most y (default is %s)"
msgstr ""
"Antal bildpunkter att beskära från mest högra y (grundinställning är %s)"

#: /home/kovid/work/calibre/src/calibre/ebooks/pdf/manipulate/crop.py:53
msgid ""
"A file generated by ghostscript which allows each page to be individually "
"cropped `gs -dSAFER -dNOPAUSE -dBATCH -sDEVICE=bbox file.pdf 2> bounding`"
msgstr ""
"En fil som genereras av ghostscript som tillåter varje sida att individuelt "
"beskäras `gs-dSAFER-dNOPAUSE-dBATCH-sDEVICE = bbox file.pdf 2> bounding\""

#: /home/kovid/work/calibre/src/calibre/ebooks/pdf/manipulate/crop.py:73
msgid "Crop Options:"
msgstr "Beskärningsalternativ:"

#: /home/kovid/work/calibre/src/calibre/ebooks/pdf/manipulate/crop.py:73
#: /home/kovid/work/calibre/src/calibre/ebooks/pdf/manipulate/decrypt.py:60
#: /home/kovid/work/calibre/src/calibre/ebooks/pdf/manipulate/encrypt.py:54
#: /home/kovid/work/calibre/src/calibre/ebooks/pdf/manipulate/merge.py:56
#: /home/kovid/work/calibre/src/calibre/ebooks/pdf/manipulate/reverse.py:54
#: /home/kovid/work/calibre/src/calibre/ebooks/pdf/manipulate/rotate.py:53
#: /home/kovid/work/calibre/src/calibre/ebooks/pdf/manipulate/split.py:61
msgid "Options to control the transformation of pdf"
msgstr "Alternativ för att kontrollera omvandlingen av pdf"

#: /home/kovid/work/calibre/src/calibre/ebooks/pdf/manipulate/decrypt.py:23
msgid ""
"[options] file.pdf password\n"
"\n"
"Decrypt a PDF.\n"
msgstr ""
"[alternativ] file.pdf lösenord\n"
"\n"
"Dekryptera en PDF.\n"

#: /home/kovid/work/calibre/src/calibre/ebooks/pdf/manipulate/decrypt.py:60
msgid "Decrypt Options:"
msgstr "Dekrypteringsalternativ:"

#: /home/kovid/work/calibre/src/calibre/ebooks/pdf/manipulate/encrypt.py:25
msgid ""
"[options] file.pdf password\n"
"\n"
"Encrypt a PDF.\n"
msgstr ""
"[alternativ] file.pdf lösenord\n"
"\n"
"Kryptera en PDF.\n"

#: /home/kovid/work/calibre/src/calibre/ebooks/pdf/manipulate/encrypt.py:54
msgid "Encrypt Options:"
msgstr "Krypteringsalternativ:"

#: /home/kovid/work/calibre/src/calibre/ebooks/pdf/manipulate/info.py:21
msgid ""
"file.pdf ...\n"
"\n"
"Get info about a PDF.\n"
msgstr ""
"file.pdf ...\n"
"\n"
"Få info om en PDF.\n"

#: /home/kovid/work/calibre/src/calibre/ebooks/pdf/manipulate/info.py:46
msgid "Author"
msgstr "Författare"

#: /home/kovid/work/calibre/src/calibre/ebooks/pdf/manipulate/info.py:47
msgid "Subject"
msgstr "Ämne"

#: /home/kovid/work/calibre/src/calibre/ebooks/pdf/manipulate/info.py:48
msgid "Creator"
msgstr "Upphovsman"

#: /home/kovid/work/calibre/src/calibre/ebooks/pdf/manipulate/info.py:50
msgid "Pages"
msgstr "Sidor"

#: /home/kovid/work/calibre/src/calibre/ebooks/pdf/manipulate/info.py:51
msgid "File Size"
msgstr "Filstorlek"

#: /home/kovid/work/calibre/src/calibre/ebooks/pdf/manipulate/info.py:52
msgid "PDF Version"
msgstr "PDF-version"

#: /home/kovid/work/calibre/src/calibre/ebooks/pdf/manipulate/merge.py:25
msgid ""
"[options] file1.pdf file2.pdf ...\n"
"\n"
"Metadata will be used from the first PDF specified.\n"
"\n"
"Merges individual PDFs.\n"
msgstr ""
"[alternativ] file1.pdf file2.pdf ...\n"
"\n"
"Metadata kommer att användas från den först angivna PDF-filen.\n"
"\n"
"Sammanfogar enskilda PDF-filer.\n"

#: /home/kovid/work/calibre/src/calibre/ebooks/pdf/manipulate/merge.py:56
msgid "Merge Options:"
msgstr "Sammanslagningsalternativ:"

#: /home/kovid/work/calibre/src/calibre/ebooks/pdf/manipulate/reverse.py:25
msgid ""
"[options] file.pdf\n"
"\n"
"Reverse a PDF.\n"
msgstr ""
"[alternativ] file.pdf\n"
"\n"
"Reversera en PDF.\n"

#: /home/kovid/work/calibre/src/calibre/ebooks/pdf/manipulate/reverse.py:54
msgid "Reverse Options:"
msgstr "Reverseringsalternativ:"

#: /home/kovid/work/calibre/src/calibre/ebooks/pdf/manipulate/rotate.py:24
msgid ""
"file.pdf degrees\n"
"\n"
"Rotate pages of a PDF clockwise.\n"
msgstr ""
"file.pdf grader\n"
"\n"
"Rotera sidor i en PDF medurs.\n"

#: /home/kovid/work/calibre/src/calibre/ebooks/pdf/manipulate/rotate.py:53
msgid "Rotate Options:"
msgstr "Roteringsalternativ:"

#: /home/kovid/work/calibre/src/calibre/ebooks/pdf/manipulate/split.py:25
msgid ""
"\n"
"%prog %%name [options] file.pdf page_to_split_on ...\n"
"%prog %%name [options] file.pdf page_range_to_split_on ...\n"
"\t\n"
"Ex.\n"
"\t\n"
"%prog %%name file.pdf 6\n"
"%prog %%name file.pdf 6-12\n"
"%prog %%name file.pdf 6-12 8 10 9-20\n"
"\n"
"Split a PDF.\n"
msgstr ""
"\n"
"%prog %%name [alternativ] file.pdf sida att dela på ...\n"
"%prog %%name [alternativ] file.pdf sidintervall att dela på ...\n"
"\t\n"
"Ex.\n"
"\t\n"
"%prog %%name file.pdf 6\n"
"%prog %%name file.pdf 6-12\n"
"%prog %%name file.pdf 6-12 8 10 9-20\n"
"\n"
"Dela en PDF.\n"

#: /home/kovid/work/calibre/src/calibre/ebooks/pdf/manipulate/split.py:61
msgid "Split Options:"
msgstr "Delningsalternativ:"

#: /home/kovid/work/calibre/src/calibre/ebooks/pdf/output.py:31
msgid ""
"The unit of measure. Default is inch. Choices are %s Note: This does not "
"override the unit for margins!"
msgstr ""
"Mätenhet. Standard är tum. Val är %s Notera: Detta är inte överridas enheten "
"för marginaler!"

#: /home/kovid/work/calibre/src/calibre/ebooks/pdf/output.py:36
msgid ""
"The size of the paper. This size will be overridden when an output profile "
"is used. Default is letter. Choices are %s"
msgstr ""
"Storleken på papperet. Denna storlek kommer att överridas när en "
"utdataprofil används. Standard är brev. Val är %s"

#: /home/kovid/work/calibre/src/calibre/ebooks/pdf/output.py:40
msgid ""
"Custom size of the document. Use the form widthxheight EG. `123x321` to "
"specify the width and height. This overrides any specified paper-size."
msgstr ""
"Anpassad storleken på dokumentet. Använd formuläret bredd x höjd ex.. "
"\"123x321\" för att ange bredd och höjd. Detta överrider specificerad "
"pappersstorlek."

#: /home/kovid/work/calibre/src/calibre/ebooks/pdf/output.py:45
msgid "The orientation of the page. Default is portrait. Choices are %s"
msgstr "Orientering av sidan. Standard är porträtt. Val är %s"

#: /home/kovid/work/calibre/src/calibre/ebooks/pdf/pdftohtml.py:55
msgid "Could not find pdftohtml, check it is in your PATH"
msgstr "Kunde inte hitta pdftohtml, kolla om det finns i din PATH"

#: /home/kovid/work/calibre/src/calibre/ebooks/pml/output.py:33
msgid ""
"Specify the character encoding of the output document. The default is cp1252."
msgstr "Ange vilken teckenkodning för utdokumentet. Standard är cp1252."

#: /home/kovid/work/calibre/src/calibre/ebooks/rtf/input.py:183
msgid ""
"This RTF file has a feature calibre does not support. Convert it to HTML "
"first and then try it."
msgstr ""
"Denna RTF-fil har en funktion som calibre inte stöder. Konvertera det till "
"HTML och sedan prova den."

#: /home/kovid/work/calibre/src/calibre/ebooks/tcr/output.py:23
msgid ""
"Specify the character encoding of the output document. The default is utf-8."
msgstr "Ange vilken teckenkodning för utdokumentet. Standardvärdet är UTF-8."

#: /home/kovid/work/calibre/src/calibre/ebooks/tcr/output.py:27
msgid ""
"Specify the compression level to use. Scale 1 - 10. 1 being the lowest "
"compression but the fastest and 10 being the highest compression but the "
"slowest."
msgstr ""
"Specificera komprimeringsnivå som ska användas. Skalan är från 1 till 10. 1 "
"är den lägsta komprimeringen, men den snabbaste och 10 är den högsta "
"komprimeringen, men långsammast."

#: /home/kovid/work/calibre/src/calibre/ebooks/txt/input.py:32
msgid ""
"Run the text input through the markdown pre-processor. To learn more about "
"markdown see"
msgstr ""

#: /home/kovid/work/calibre/src/calibre/ebooks/txt/input.py:35
msgid "Do not insert a Table of Contents into the output text."
msgstr ""

#: /home/kovid/work/calibre/src/calibre/ebooks/txt/output.py:24
msgid ""
"Type of newline to use. Options are %s. Default is 'system'. Use 'old_mac' "
"for compatibility with Mac OS 9 and earlier. For Mac OS X use 'unix'. "
"'system' will default to the newline type used by this OS."
msgstr ""
"Typ av nyradstecken att använda. Alternativen är %s. Grundinställning är "
"\"system\". Använd \"old_mac\" för kompatibilitet med Mac OS 9 och tidigare. "
"För Mac OS X använder \"unix\". \"system\" för standard av nyradsteckenstyp "
"som används i detta OS."

#: /home/kovid/work/calibre/src/calibre/ebooks/txt/output.py:30
msgid ""
"Specify the character encoding of the output document. The default is utf-8. "
"Note: This option is not honored by all formats."
msgstr ""
"Ange vilken teckenkodning för utdokumentet. Grundinställning är UTF-8. Obs: "
"Detta alternativ är inte accepterat av alla format."

#: /home/kovid/work/calibre/src/calibre/ebooks/txt/output.py:38
msgid ""
"The maximum number of characters per line. This splits on the first space "
"before the specified value. If no space is found the line will be broken at "
"the space after and will exceed the specified value. Also, there is a "
"minimum of 25 characters. Use 0 to disable line splitting."
msgstr ""
"Det maximala antalet tecken per rad. Detta delar upp på första mellanrummet "
"före det angivna värdet. Om ingen mellanrum finns linjen kommer att brytas "
"på plats efter och kommer att överstiga det angivna värdet. Dessutom finns "
"det minst 25 tecken. Använd 0 för att inaktivera linjeuppdelning."

#: /home/kovid/work/calibre/src/calibre/ebooks/txt/output.py:45
msgid ""
"Force splitting on the max-line-length value when no space is present. Also "
"allows max-line-length to be below the minimum"
msgstr ""
"Tvingaduppdelning på max-radlängds värdet när inget utrymme finns. Även "
"tillåter max-radlängd att vara under den minsta"

#: /home/kovid/work/calibre/src/calibre/gui2/__init__.py:27
msgid "Send file to storage card instead of main memory by default"
msgstr ""
"Skicka fil till lagring på kort istället för primärminne som standard"

#: /home/kovid/work/calibre/src/calibre/gui2/__init__.py:29
msgid "Confirm before deleting"
msgstr "Bekräfta innan borttagning"

#: /home/kovid/work/calibre/src/calibre/gui2/__init__.py:31
msgid "Toolbar icon size"
msgstr "Toolbar ikonstorlek"

#: /home/kovid/work/calibre/src/calibre/gui2/__init__.py:33
msgid "Show button labels in the toolbar"
msgstr "Visa knappbeteckningar i verktygsfältet"

#: /home/kovid/work/calibre/src/calibre/gui2/__init__.py:35
msgid "Main window geometry"
msgstr "Huvudfönstrets geometri"

#: /home/kovid/work/calibre/src/calibre/gui2/__init__.py:37
msgid "Notify when a new version is available"
msgstr "Meddela när en ny version finns tillgänglig"

#: /home/kovid/work/calibre/src/calibre/gui2/__init__.py:39
msgid "Use Roman numerals for series number"
msgstr "Använd romerska siffror för serienummer"

#: /home/kovid/work/calibre/src/calibre/gui2/__init__.py:41
msgid "Sort tags list by popularity"
msgstr "Sortera taglista efter popularitet"

#: /home/kovid/work/calibre/src/calibre/gui2/__init__.py:43
msgid "Number of covers to show in the cover browsing mode"
msgstr "Antal omslag att visas på omslagsbläddringsvy"

#: /home/kovid/work/calibre/src/calibre/gui2/__init__.py:45
msgid "Defaults for conversion to LRF"
msgstr "Standardvärden för konvertering till LRF"

#: /home/kovid/work/calibre/src/calibre/gui2/__init__.py:47
msgid "Options for the LRF ebook viewer"
msgstr "Alternativ för LRF e-bokläsaren"

#: /home/kovid/work/calibre/src/calibre/gui2/__init__.py:50
msgid "Formats that are viewed using the internal viewer"
msgstr "Format som visas med den intern läsare"

#: /home/kovid/work/calibre/src/calibre/gui2/__init__.py:52
msgid "Columns to be displayed in the book list"
msgstr "Antal kolumner som ska visas i boklistan"

#: /home/kovid/work/calibre/src/calibre/gui2/__init__.py:53
msgid "Automatically launch content server on application startup"
msgstr "Automatiskt starta mediaservern vid programuppstart"

#: /home/kovid/work/calibre/src/calibre/gui2/__init__.py:54
msgid "Oldest news kept in database"
msgstr "Äldsta nyheter som finns i databasen"

#: /home/kovid/work/calibre/src/calibre/gui2/__init__.py:55
msgid "Show system tray icon"
msgstr "Visa systemfältsikonen"

#: /home/kovid/work/calibre/src/calibre/gui2/__init__.py:57
msgid "Upload downloaded news to device"
msgstr "Ladda upp nerladdade nyheter till enheten"

#: /home/kovid/work/calibre/src/calibre/gui2/__init__.py:59
msgid "Delete books from library after uploading to device"
msgstr "Ta bort böcker från biblioteket efter uppladdning till enheten"

#: /home/kovid/work/calibre/src/calibre/gui2/__init__.py:61
msgid ""
"Show the cover flow in a separate window instead of in the main calibre "
"window"
msgstr ""
"Visa omslagsbäddring i ett separat fönster istället för i calibre's "
"huvudfönster"

#: /home/kovid/work/calibre/src/calibre/gui2/__init__.py:63
msgid "Disable notifications from the system tray icon"
msgstr "Inaktivera meddelande från systemfältsikonen"

#: /home/kovid/work/calibre/src/calibre/gui2/__init__.py:65
msgid "Default action to perform when send to device button is clicked"
msgstr ""
"Standard åtgärd att utföra när 'skicka till enheten'  knappen klickas"

#: /home/kovid/work/calibre/src/calibre/gui2/__init__.py:87
msgid "Maximum number of waiting worker processes"
msgstr "Maximalt antal väntande bearbetningsprocesser"

#: /home/kovid/work/calibre/src/calibre/gui2/__init__.py:89
msgid "Download social metadata (tags/rating/etc.)"
msgstr "Hämta social metadata (taggar/betyg/m.m.)"

#: /home/kovid/work/calibre/src/calibre/gui2/__init__.py:91
msgid "Limit max simultaneous jobs to number of CPUs"
msgstr "Övre maximumgräns på samtidiga jobb till antalet CPUer"

#: /home/kovid/work/calibre/src/calibre/gui2/__init__.py:129
#: /home/kovid/work/calibre/src/calibre/gui2/wizard/__init__.py:439
msgid "Copied"
msgstr "Kopierad"

#: /home/kovid/work/calibre/src/calibre/gui2/__init__.py:163
msgid "Copy"
msgstr "Kopiera"

#: /home/kovid/work/calibre/src/calibre/gui2/__init__.py:163
msgid "Copy to Clipboard"
msgstr "Kopiera till klippbordet"

#: /home/kovid/work/calibre/src/calibre/gui2/__init__.py:394
msgid "Choose Files"
msgstr "Välj filer"

#: /home/kovid/work/calibre/src/calibre/gui2/add.py:54
msgid "Searching in"
msgstr "Söker i"

#: /home/kovid/work/calibre/src/calibre/gui2/add.py:166
msgid "Adding..."
msgstr "Lägger till..."

#: /home/kovid/work/calibre/src/calibre/gui2/add.py:179
msgid "Searching in all sub-directories..."
msgstr "Söker i all underkataloger..."

#: /home/kovid/work/calibre/src/calibre/gui2/add.py:192
msgid "Path error"
msgstr "Sökvägsfel"

#: /home/kovid/work/calibre/src/calibre/gui2/add.py:193
msgid "The specified directory could not be processed."
msgstr "Den angivna katalogen kunde inte behandlas."

#: /home/kovid/work/calibre/src/calibre/gui2/add.py:197
#: /home/kovid/work/calibre/src/calibre/gui2/device.py:509
msgid "No books"
msgstr "Inga böcker"

#: /home/kovid/work/calibre/src/calibre/gui2/add.py:198
msgid "No books found"
msgstr "Inga böcker funna"

#: /home/kovid/work/calibre/src/calibre/gui2/add.py:264
msgid "Added"
msgstr "Tillagd"

#: /home/kovid/work/calibre/src/calibre/gui2/add.py:277
msgid "Adding failed"
msgstr "Lägga till misslyckades"

#: /home/kovid/work/calibre/src/calibre/gui2/add.py:278
msgid ""
"The add books process seems to have hung. Try restarting calibre and adding "
"the books in smaller increments, until you find the problem book."
msgstr ""
"\"Lägg till böcker\" processen verkar ha låst sig. Försök att starta om "
"calibre och lägg till böcker i mindre steg, tills du hittar boken som ger "
"problemet."

#: /home/kovid/work/calibre/src/calibre/gui2/add.py:290
msgid "Duplicates found!"
msgstr "Dubbletter hittades!"

#: /home/kovid/work/calibre/src/calibre/gui2/add.py:291
msgid ""
"Books with the same title as the following already exist in the database. "
"Add them anyway?"
msgstr ""
"Böcker med samma titel som följande finns redan i databasen. Lägga till dem "
"i alla fall?"

#: /home/kovid/work/calibre/src/calibre/gui2/add.py:294
msgid "Adding duplicates..."
msgstr "Lägger till dubbletter ..."

#: /home/kovid/work/calibre/src/calibre/gui2/add.py:355
msgid "Saving..."
msgstr "Sparar..."

#: /home/kovid/work/calibre/src/calibre/gui2/add.py:408
msgid "Saved"
msgstr "Sparad"

#: /home/kovid/work/calibre/src/calibre/gui2/convert/bulk.py:36
msgid ""
"For settings that cannot be specified in this dialog, use the values saved "
"in a previous conversion (if they exist) instead of using the defaults "
"specified in the Preferences"
msgstr ""
"För inställningar som inte kan anges i den här dialogrutan, använd värden "
"som sparats i en tidigare omvandling (om de finns) istället för att använda "
"standardvärden som anges i Inställningar"

#: /home/kovid/work/calibre/src/calibre/gui2/convert/bulk.py:67
msgid "Bulk Convert"
msgstr "Masskonvertering"

#: /home/kovid/work/calibre/src/calibre/gui2/convert/bulk.py:80
#: /home/kovid/work/calibre/src/calibre/gui2/convert/single.py:185
msgid "Options specific to the output format."
msgstr "Alternativ specifika för utdataformatet."

#: /home/kovid/work/calibre/src/calibre/gui2/convert/comic_input.py:15
msgid "Comic Input"
msgstr "Serietidningsindata"

#: /home/kovid/work/calibre/src/calibre/gui2/convert/comic_input.py:16
#: /home/kovid/work/calibre/src/calibre/gui2/convert/epub_output.py:16
#: /home/kovid/work/calibre/src/calibre/gui2/convert/fb2_input.py:13
#: /home/kovid/work/calibre/src/calibre/gui2/convert/fb2_output.py:15
#: /home/kovid/work/calibre/src/calibre/gui2/convert/lrf_output.py:20
#: /home/kovid/work/calibre/src/calibre/gui2/convert/mobi_output.py:16
#: /home/kovid/work/calibre/src/calibre/gui2/convert/pdb_input.py:13
#: /home/kovid/work/calibre/src/calibre/gui2/convert/pdb_output.py:17
#: /home/kovid/work/calibre/src/calibre/gui2/convert/pdf_input.py:13
#: /home/kovid/work/calibre/src/calibre/gui2/convert/pdf_output.py:18
#: /home/kovid/work/calibre/src/calibre/gui2/convert/rb_output.py:15
#: /home/kovid/work/calibre/src/calibre/gui2/convert/txt_input.py:13
#: /home/kovid/work/calibre/src/calibre/gui2/convert/txt_output.py:17
msgid "Options specific to"
msgstr "Alternativ specifika för"

#: /home/kovid/work/calibre/src/calibre/gui2/convert/comic_input.py:16
#: /home/kovid/work/calibre/src/calibre/gui2/convert/fb2_input.py:13
#: /home/kovid/work/calibre/src/calibre/gui2/convert/pdb_input.py:13
#: /home/kovid/work/calibre/src/calibre/gui2/convert/pdf_input.py:13
#: /home/kovid/work/calibre/src/calibre/gui2/convert/txt_input.py:13
msgid "input"
msgstr "indata"

#: /home/kovid/work/calibre/src/calibre/gui2/convert/comic_input_ui.py:84
#: /home/kovid/work/calibre/src/calibre/gui2/convert/debug_ui.py:49
#: /home/kovid/work/calibre/src/calibre/gui2/convert/epub_output_ui.py:41
#: /home/kovid/work/calibre/src/calibre/gui2/convert/fb2_input_ui.py:28
#: /home/kovid/work/calibre/src/calibre/gui2/convert/fb2_output_ui.py:28
#: /home/kovid/work/calibre/src/calibre/gui2/convert/look_and_feel_ui.py:118
#: /home/kovid/work/calibre/src/calibre/gui2/convert/lrf_output_ui.py:115
#: /home/kovid/work/calibre/src/calibre/gui2/convert/metadata_ui.py:165
#: /home/kovid/work/calibre/src/calibre/gui2/convert/mobi_output_ui.py:44
#: /home/kovid/work/calibre/src/calibre/gui2/convert/page_setup_ui.py:110
#: /home/kovid/work/calibre/src/calibre/gui2/convert/pdb_input_ui.py:31
#: /home/kovid/work/calibre/src/calibre/gui2/convert/pdb_output_ui.py:35
#: /home/kovid/work/calibre/src/calibre/gui2/convert/pdf_input_ui.py:38
#: /home/kovid/work/calibre/src/calibre/gui2/convert/pdf_output_ui.py:39
#: /home/kovid/work/calibre/src/calibre/gui2/convert/rb_output_ui.py:28
#: /home/kovid/work/calibre/src/calibre/gui2/convert/structure_detection_ui.py:59
#: /home/kovid/work/calibre/src/calibre/gui2/convert/toc_ui.py:62
#: /home/kovid/work/calibre/src/calibre/gui2/convert/txt_input_ui.py:42
#: /home/kovid/work/calibre/src/calibre/gui2/convert/txt_output_ui.py:45
#: /home/kovid/work/calibre/src/calibre/gui2/convert/xexp_edit_ui.py:49
#: /home/kovid/work/calibre/src/calibre/gui2/convert/xpath_wizard_ui.py:67
#: /home/kovid/work/calibre/src/calibre/gui2/device_drivers/configwidget_ui.py:74
#: /home/kovid/work/calibre/src/calibre/gui2/dialogs/config/save_template_ui.py:41
#: /home/kovid/work/calibre/src/calibre/gui2/dialogs/search_item_ui.py:35
#: /home/kovid/work/calibre/src/calibre/gui2/filename_pattern_ui.py:106
#: /home/kovid/work/calibre/src/calibre/gui2/wizard/send_email_ui.py:107
msgid "Form"
msgstr "Formulär"

#: /home/kovid/work/calibre/src/calibre/gui2/convert/comic_input_ui.py:85
#: /home/kovid/work/calibre/src/calibre/gui2/dialogs/comicconf_ui.py:94
msgid "&Number of Colors:"
msgstr "&Antal färger:"

#: /home/kovid/work/calibre/src/calibre/gui2/convert/comic_input_ui.py:86
#: /home/kovid/work/calibre/src/calibre/gui2/dialogs/comicconf_ui.py:96
msgid "Disable &normalize"
msgstr "Inaktivera &normalisering"

#: /home/kovid/work/calibre/src/calibre/gui2/convert/comic_input_ui.py:87
#: /home/kovid/work/calibre/src/calibre/gui2/dialogs/comicconf_ui.py:97
msgid "Keep &aspect ratio"
msgstr "Behåll &proportion"

#: /home/kovid/work/calibre/src/calibre/gui2/convert/comic_input_ui.py:88
#: /home/kovid/work/calibre/src/calibre/gui2/dialogs/comicconf_ui.py:98
msgid "Disable &Sharpening"
msgstr "Inaktivera &Skärpa"

#: /home/kovid/work/calibre/src/calibre/gui2/convert/comic_input_ui.py:89
#: /home/kovid/work/calibre/src/calibre/gui2/dialogs/comicconf_ui.py:104
msgid "Disable &Trimming"
msgstr "Inaktivera &Beskärning"

#: /home/kovid/work/calibre/src/calibre/gui2/convert/comic_input_ui.py:90
#: /home/kovid/work/calibre/src/calibre/gui2/dialogs/comicconf_ui.py:103
msgid "&Wide"
msgstr "&Vidd"

#: /home/kovid/work/calibre/src/calibre/gui2/convert/comic_input_ui.py:91
#: /home/kovid/work/calibre/src/calibre/gui2/dialogs/comicconf_ui.py:99
msgid "&Landscape"
msgstr "&Liggande"

#: /home/kovid/work/calibre/src/calibre/gui2/convert/comic_input_ui.py:92
#: /home/kovid/work/calibre/src/calibre/gui2/dialogs/comicconf_ui.py:101
msgid "&Right to left"
msgstr "&Höger till vänster"

#: /home/kovid/work/calibre/src/calibre/gui2/convert/comic_input_ui.py:93
#: /home/kovid/work/calibre/src/calibre/gui2/dialogs/comicconf_ui.py:100
msgid "Don't so&rt"
msgstr "So&rtera inte"

#: /home/kovid/work/calibre/src/calibre/gui2/convert/comic_input_ui.py:94
#: /home/kovid/work/calibre/src/calibre/gui2/dialogs/comicconf_ui.py:102
msgid "De&speckle"
msgstr "Ta bort &fläckar"

#: /home/kovid/work/calibre/src/calibre/gui2/convert/comic_input_ui.py:95
msgid "&Disable comic processing"
msgstr "Inaktivera serietidningsbearbetning"

#: /home/kovid/work/calibre/src/calibre/gui2/convert/comic_input_ui.py:96
#: /home/kovid/work/calibre/src/calibre/gui2/convert/single_ui.py:111
msgid "&Output format:"
msgstr "&Utformat:"

#: /home/kovid/work/calibre/src/calibre/gui2/convert/debug.py:19
msgid "Debug"
msgstr "Felsök"

#: /home/kovid/work/calibre/src/calibre/gui2/convert/debug.py:21
msgid "Debug the conversion process."
msgstr "Felsök omvandlingsprocessen."

#: /home/kovid/work/calibre/src/calibre/gui2/convert/debug.py:38
#: /home/kovid/work/calibre/src/calibre/gui2/convert/debug_ui.py:51
msgid "Choose debug folder"
msgstr "Välj felsökningskatalog"

#: /home/kovid/work/calibre/src/calibre/gui2/convert/debug.py:57
msgid "Invalid debug directory"
msgstr "Ogiltig felsökningskatalog"

#: /home/kovid/work/calibre/src/calibre/gui2/convert/debug.py:58
msgid "Failed to create debug directory"
msgstr "Misslyckades att skapa felsökningskatalog"

#: /home/kovid/work/calibre/src/calibre/gui2/convert/debug_ui.py:50
msgid ""
"Choose a folder to put the debug output into. If you specify a folder, "
"calibre will place a lot of debug output into it. This will be useful in "
"understanding the conversion process and figuring out the correct values for "
"conversion parameters like Table of Contents and Chapter Detection."
msgstr ""
"Välj en mapp att sätta debuginformationen in. Om du anger en mapp kommer "
"calibre läggea stor dela av debuginformationen in i den. Detta kommer att "
"vara användbart för att förstå omvandlingsprocessen och räkna ut rätt värden "
"för konverteringsparametrar såsom innehållsförteckning och kapitel "
"Detektering."

#: /home/kovid/work/calibre/src/calibre/gui2/convert/debug_ui.py:52
#: /home/kovid/work/calibre/src/calibre/gui2/convert/debug_ui.py:53
#: /home/kovid/work/calibre/src/calibre/gui2/convert/look_and_feel_ui.py:124
#: /home/kovid/work/calibre/src/calibre/gui2/convert/metadata_ui.py:170
#: /home/kovid/work/calibre/src/calibre/gui2/convert/xexp_edit_ui.py:52
#: /home/kovid/work/calibre/src/calibre/gui2/device_drivers/configwidget_ui.py:76
#: /home/kovid/work/calibre/src/calibre/gui2/device_drivers/configwidget_ui.py:77
#: /home/kovid/work/calibre/src/calibre/gui2/dialogs/config/config_ui.py:504
#: /home/kovid/work/calibre/src/calibre/gui2/dialogs/config/config_ui.py:517
#: /home/kovid/work/calibre/src/calibre/gui2/dialogs/config/config_ui.py:518
#: /home/kovid/work/calibre/src/calibre/gui2/dialogs/config/config_ui.py:534
#: /home/kovid/work/calibre/src/calibre/gui2/dialogs/config/config_ui.py:535
#: /home/kovid/work/calibre/src/calibre/gui2/dialogs/config/config_ui.py:570
#: /home/kovid/work/calibre/src/calibre/gui2/dialogs/metadata_single_ui.py:357
#: /home/kovid/work/calibre/src/calibre/gui2/dialogs/metadata_single_ui.py:362
#: /home/kovid/work/calibre/src/calibre/gui2/dialogs/metadata_single_ui.py:376
#: /home/kovid/work/calibre/src/calibre/gui2/dialogs/metadata_single_ui.py:387
#: /home/kovid/work/calibre/src/calibre/gui2/dialogs/metadata_single_ui.py:389
#: /home/kovid/work/calibre/src/calibre/gui2/dialogs/metadata_single_ui.py:391
#: /home/kovid/work/calibre/src/calibre/gui2/dialogs/metadata_single_ui.py:396
#: /home/kovid/work/calibre/src/calibre/gui2/dialogs/metadata_single_ui.py:398
#: /home/kovid/work/calibre/src/calibre/gui2/dialogs/tag_editor_ui.py:126
#: /home/kovid/work/calibre/src/calibre/gui2/dialogs/tag_editor_ui.py:128
#: /home/kovid/work/calibre/src/calibre/gui2/dialogs/tag_editor_ui.py:131
#: /home/kovid/work/calibre/src/calibre/gui2/dialogs/tag_editor_ui.py:135
#: /home/kovid/work/calibre/src/calibre/gui2/dialogs/user_profiles_ui.py:267
#: /home/kovid/work/calibre/src/calibre/gui2/dialogs/user_profiles_ui.py:269
#: /home/kovid/work/calibre/src/calibre/gui2/dialogs/user_profiles_ui.py:270
#: /home/kovid/work/calibre/src/calibre/gui2/main_ui.py:332
#: /home/kovid/work/calibre/src/calibre/gui2/main_ui.py:334
#: /home/kovid/work/calibre/src/calibre/gui2/main_ui.py:340
#: /home/kovid/work/calibre/src/calibre/gui2/shortcuts_ui.py:74
#: /home/kovid/work/calibre/src/calibre/gui2/shortcuts_ui.py:79
#: /home/kovid/work/calibre/src/calibre/gui2/viewer/main_ui.py:180
msgid "..."
msgstr "..."

#: /home/kovid/work/calibre/src/calibre/gui2/convert/debug_ui.py:54
msgid ""
"The debug process outputs the intermediate HTML generated at various stages "
"of the conversion process. This HTML can sometimes serve as a good starting "
"point for hand editing a conversion."
msgstr ""
"Den felsökningsprocessen matar ut HTML resultat som genereras vid olika "
"skeden av omvandlingsprocessen. Denna HTML kan ibland tjäna som en bra "
"utgångspunkt för handredigera en omvandling."

#: /home/kovid/work/calibre/src/calibre/gui2/convert/epub_output.py:15
msgid "EPUB Output"
msgstr "EPUB utdata"

#: /home/kovid/work/calibre/src/calibre/gui2/convert/epub_output.py:16
#: /home/kovid/work/calibre/src/calibre/gui2/convert/fb2_output.py:15
#: /home/kovid/work/calibre/src/calibre/gui2/convert/lrf_output.py:20
#: /home/kovid/work/calibre/src/calibre/gui2/convert/mobi_output.py:16
#: /home/kovid/work/calibre/src/calibre/gui2/convert/pdb_output.py:17
#: /home/kovid/work/calibre/src/calibre/gui2/convert/pdf_output.py:18
#: /home/kovid/work/calibre/src/calibre/gui2/convert/rb_output.py:15
#: /home/kovid/work/calibre/src/calibre/gui2/convert/txt_output.py:17
msgid "output"
msgstr "utdata"

#: /home/kovid/work/calibre/src/calibre/gui2/convert/epub_output_ui.py:42
msgid "Do not &split on page breaks"
msgstr "Dela inte på &sidbrytningar"

#: /home/kovid/work/calibre/src/calibre/gui2/convert/epub_output_ui.py:43
msgid "Split files &larger than:"
msgstr "Dela fi&ler och större än:"

#: /home/kovid/work/calibre/src/calibre/gui2/convert/epub_output_ui.py:44
msgid " KB"
msgstr " KB"

#: /home/kovid/work/calibre/src/calibre/gui2/convert/epub_output_ui.py:45
msgid "No default &cover"
msgstr "Inget standard &omslag"

#: /home/kovid/work/calibre/src/calibre/gui2/convert/fb2_input.py:12
msgid "FB2 Input"
msgstr "FB2 Indata"

#: /home/kovid/work/calibre/src/calibre/gui2/convert/fb2_input_ui.py:29
msgid "Do not insert a &Table of Contents at the beginning of the book."
msgstr "Sätt inte in en innehållsför&teckning i början av boken."

#: /home/kovid/work/calibre/src/calibre/gui2/convert/fb2_output.py:14
msgid "FB2 Output"
msgstr "FB2 utdata"

#: /home/kovid/work/calibre/src/calibre/gui2/convert/fb2_output_ui.py:29
#: /home/kovid/work/calibre/src/calibre/gui2/convert/pdb_output_ui.py:37
#: /home/kovid/work/calibre/src/calibre/gui2/convert/rb_output_ui.py:29
#: /home/kovid/work/calibre/src/calibre/gui2/convert/txt_output_ui.py:47
msgid "&Inline TOC"
msgstr "&Innehållsförteckning på raden"

#: /home/kovid/work/calibre/src/calibre/gui2/convert/font_key_ui.py:99
msgid "Font rescaling wizard"
msgstr "Typsnittsomskalningsguide"

#: /home/kovid/work/calibre/src/calibre/gui2/convert/font_key_ui.py:100
msgid ""
"<p>This wizard will help you choose an appropriate font size key for your "
"needs. Just enter the base font size of the input document and then enter an "
"input font size. The wizard will display what font size it will be mapped "
"to, by the font rescaling algorithm. You can adjust the algorithm by "
"adjusting the output base font size and font key below. When you find values "
"suitable for you, click OK.</p>\n"
"<p>By default, if the output base font size is zero and/or no font size key "
"is specified, calibre will use the values from the current Output Profile. "
"</p>\n"
"<p>See the <a href=\"http://calibre-"
"ebook.com/user_manual/conversion.html#font-size-rescaling\">User Manual</a> "
"for a discussion of how font size rescaling works.</p>"
msgstr ""
"<p> Guiden hjälper dig välja en lämplig teckenstorleksnyckel för dina behov. "
"Skriv bara in basteckenstorleken av ingående dokument och sedan ange en "
"teckenstorleken. Guiden kommer att visa vilken teckenstorlek som kommer att "
"användas för omskalningsalgoritmen för teckensnittet. Du kan justera "
"algoritmen genom att justera utbasteckenstorleken och typsnittsnyckel nedan. "
"När du hittar värden som passar dig, klicka på OK. </p>\n"
"<p> Som standard om basteckenstorleken ut är noll och / eller ingen "
"typsnittsnyckel anges, calibre kommer att använda värdena från den aktuella "
"utprofilen. </p>\n"
"<p> Se <a href=\"http://calibre-ebook.com/user_manual/conversion.html#font-"
"size-rescaling\"> Bruksanvisning </a> för en beskrivning om hur "
"teckenstorleksomskalning fungerar. < /p>"

#: /home/kovid/work/calibre/src/calibre/gui2/convert/font_key_ui.py:103
msgid "&Output document"
msgstr "Utd&ocument"

#: /home/kovid/work/calibre/src/calibre/gui2/convert/font_key_ui.py:104
#: /home/kovid/work/calibre/src/calibre/gui2/convert/font_key_ui.py:109
msgid "&Base font size:"
msgstr "&Bastypsnittsstorlek"

#: /home/kovid/work/calibre/src/calibre/gui2/convert/font_key_ui.py:105
#: /home/kovid/work/calibre/src/calibre/gui2/convert/look_and_feel_ui.py:122
msgid "Font size &key:"
msgstr "Typsnittsstorleks nyc&kel"

#: /home/kovid/work/calibre/src/calibre/gui2/convert/font_key_ui.py:106
#: /home/kovid/work/calibre/src/calibre/gui2/convert/font_key_ui.py:110
#: /home/kovid/work/calibre/src/calibre/gui2/convert/font_key_ui.py:112
#: /home/kovid/work/calibre/src/calibre/gui2/convert/look_and_feel_ui.py:121
#: /home/kovid/work/calibre/src/calibre/gui2/convert/look_and_feel_ui.py:126
#: /home/kovid/work/calibre/src/calibre/gui2/convert/lrf_output_ui.py:118
#: /home/kovid/work/calibre/src/calibre/gui2/convert/lrf_output_ui.py:120
#: /home/kovid/work/calibre/src/calibre/gui2/convert/lrf_output_ui.py:125
#: /home/kovid/work/calibre/src/calibre/gui2/convert/page_setup_ui.py:116
#: /home/kovid/work/calibre/src/calibre/gui2/convert/page_setup_ui.py:118
#: /home/kovid/work/calibre/src/calibre/gui2/convert/page_setup_ui.py:120
#: /home/kovid/work/calibre/src/calibre/gui2/convert/page_setup_ui.py:122
msgid " pt"
msgstr " pt"

#: /home/kovid/work/calibre/src/calibre/gui2/convert/font_key_ui.py:107
msgid "Use &default values"
msgstr "Använd stan&dardvärden"

#: /home/kovid/work/calibre/src/calibre/gui2/convert/font_key_ui.py:108
msgid "&Input document"
msgstr "&Indokument"

#: /home/kovid/work/calibre/src/calibre/gui2/convert/font_key_ui.py:111
msgid "&Font size: "
msgstr "&Typsnittsstorlek: "

#: /home/kovid/work/calibre/src/calibre/gui2/convert/font_key_ui.py:113
msgid " will map to size: "
msgstr " kommer omvandlas till storlek: "

#: /home/kovid/work/calibre/src/calibre/gui2/convert/font_key_ui.py:114
msgid "0.0 pt"
msgstr "0.0 pt"

#: /home/kovid/work/calibre/src/calibre/gui2/convert/look_and_feel.py:16
msgid "Look & Feel"
msgstr "Utseende och känsla"

#: /home/kovid/work/calibre/src/calibre/gui2/convert/look_and_feel.py:18
msgid "Control the look and feel of the output"
msgstr "Styr utseendet och känslan av utdata"

#: /home/kovid/work/calibre/src/calibre/gui2/convert/look_and_feel_ui.py:119
msgid "&Disable font size rescaling"
msgstr "&Inaktivera teckenstorleksomskalning"

#: /home/kovid/work/calibre/src/calibre/gui2/convert/look_and_feel_ui.py:120
msgid "Base &font size:"
msgstr ""

#: /home/kovid/work/calibre/src/calibre/gui2/convert/look_and_feel_ui.py:123
msgid "Wizard to help you choose an appropriate font size key"
msgstr "Guiden som hjälper dig att välja en lämplig teckenstorleksnyckel"

#: /home/kovid/work/calibre/src/calibre/gui2/convert/look_and_feel_ui.py:125
msgid "Line &height:"
msgstr "Rad&höjd:"

#: /home/kovid/work/calibre/src/calibre/gui2/convert/look_and_feel_ui.py:127
msgid "Input character &encoding:"
msgstr "Kodning av intecken:"

#: /home/kovid/work/calibre/src/calibre/gui2/convert/look_and_feel_ui.py:128
msgid "Remove &spacing between paragraphs"
msgstr "Ta bort & styckeavstånd"

#: /home/kovid/work/calibre/src/calibre/gui2/convert/look_and_feel_ui.py:129
msgid "Indent size:"
msgstr "Indenteringslängd:"

#: /home/kovid/work/calibre/src/calibre/gui2/convert/look_and_feel_ui.py:130
msgid ""
"<p>When calibre removes inter paragraph spacing, it automatically sets a "
"paragraph indent, to ensure that paragraphs can be easily distinguished. "
"This option controls the width of that indent."
msgstr ""
"<p> När calibre tar bort styckesavstånd ställer det automatiskt ett "
"styckesindraget, för att säkerställa att punkterna kan lätt skiljas. Det här "
"alternativet styr bredden på nämnda indraget."

#: /home/kovid/work/calibre/src/calibre/gui2/convert/look_and_feel_ui.py:131
msgid " em"
msgstr " em"

#: /home/kovid/work/calibre/src/calibre/gui2/convert/look_and_feel_ui.py:132
msgid "Insert &blank line"
msgstr "Infoga  blankrad"

#: /home/kovid/work/calibre/src/calibre/gui2/convert/look_and_feel_ui.py:133
msgid "No text &justification"
msgstr "Ingen textjustering"

#: /home/kovid/work/calibre/src/calibre/gui2/convert/look_and_feel_ui.py:134
msgid "&Linearize tables"
msgstr "&Linearisera tabeller"

#: /home/kovid/work/calibre/src/calibre/gui2/convert/look_and_feel_ui.py:135
msgid "&Transliterate unicode characters to ASCII."
msgstr "&Translitterera Unicode-tecken till ASCII."

#: /home/kovid/work/calibre/src/calibre/gui2/convert/look_and_feel_ui.py:136
msgid "Extra &CSS"
msgstr "Extra &CSS"

#: /home/kovid/work/calibre/src/calibre/gui2/convert/lrf_output.py:19
msgid "LRF Output"
msgstr "LRF utdata"

#: /home/kovid/work/calibre/src/calibre/gui2/convert/lrf_output_ui.py:116
msgid "Enable &autorotation of wide images"
msgstr "Aktivera &autorotation av breda bilder"

#: /home/kovid/work/calibre/src/calibre/gui2/convert/lrf_output_ui.py:117
msgid "&Wordspace:"
msgstr "Ordutrymme:"

#: /home/kovid/work/calibre/src/calibre/gui2/convert/lrf_output_ui.py:119
msgid "Minimum para. &indent:"
msgstr "Minimum styckes&indrag:"

#: /home/kovid/work/calibre/src/calibre/gui2/convert/lrf_output_ui.py:121
msgid "Render &tables as images"
msgstr "Framställ &tabeller som bilder"

#: /home/kovid/work/calibre/src/calibre/gui2/convert/lrf_output_ui.py:122
msgid "Text size multiplier for text in rendered tables:"
msgstr "Textstorleksmultiplikator för text i framställda tabeller:"

#: /home/kovid/work/calibre/src/calibre/gui2/convert/lrf_output_ui.py:123
msgid "Add &header"
msgstr "Lägg till rubrik"

#: /home/kovid/work/calibre/src/calibre/gui2/convert/lrf_output_ui.py:124
msgid "Header &separation:"
msgstr "Rubrik&separering"

#: /home/kovid/work/calibre/src/calibre/gui2/convert/lrf_output_ui.py:126
msgid "Header &format:"
msgstr "Rubrik&format:"

#: /home/kovid/work/calibre/src/calibre/gui2/convert/lrf_output_ui.py:127
msgid "&Embed fonts"
msgstr "Inbyggda teckensnitt"

#: /home/kovid/work/calibre/src/calibre/gui2/convert/lrf_output_ui.py:128
msgid "&Serif font family:"
msgstr "&Serif typsnittsfamilj:"

#: /home/kovid/work/calibre/src/calibre/gui2/convert/lrf_output_ui.py:129
msgid "S&ans-serif font family:"
msgstr "S&ans-serif typsnittsfamilj:"

#: /home/kovid/work/calibre/src/calibre/gui2/convert/lrf_output_ui.py:130
msgid "&Monospaced font family:"
msgstr "&Monospaced typsnittsfamilj:"

#: /home/kovid/work/calibre/src/calibre/gui2/convert/metadata.py:41
#: /home/kovid/work/calibre/src/calibre/gui2/viewer/main.py:114
#: /home/kovid/work/calibre/src/calibre/gui2/viewer/main_ui.py:189
msgid "Metadata"
msgstr "Metadata"

#: /home/kovid/work/calibre/src/calibre/gui2/convert/metadata.py:43
msgid ""
"Set the metadata. The output file will contain as much of this metadata as "
"possible."
msgstr ""
"Ange metadata. Utdatafilen kommer att innehålla så mycket av metadata som "
"möjligt."

#: /home/kovid/work/calibre/src/calibre/gui2/convert/metadata.py:160
#: /home/kovid/work/calibre/src/calibre/gui2/dialogs/metadata_single.py:99
msgid "Choose cover for "
msgstr "Välj omslag för "

#: /home/kovid/work/calibre/src/calibre/gui2/convert/metadata.py:167
#: /home/kovid/work/calibre/src/calibre/gui2/dialogs/metadata_single.py:106
msgid "Cannot read"
msgstr "Kan inte läsa"

#: /home/kovid/work/calibre/src/calibre/gui2/convert/metadata.py:168
#: /home/kovid/work/calibre/src/calibre/gui2/dialogs/metadata_single.py:107
msgid "You do not have permission to read the file: "
msgstr "Du har inte behörighet att läsa filen: "

#: /home/kovid/work/calibre/src/calibre/gui2/convert/metadata.py:176
#: /home/kovid/work/calibre/src/calibre/gui2/convert/metadata.py:183
#: /home/kovid/work/calibre/src/calibre/gui2/dialogs/metadata_single.py:115
msgid "Error reading file"
msgstr "Fel vid läsningen av filen"

#: /home/kovid/work/calibre/src/calibre/gui2/convert/metadata.py:177
#: /home/kovid/work/calibre/src/calibre/gui2/dialogs/metadata_single.py:116
msgid "<p>There was an error reading from file: <br /><b>"
msgstr "<p> Det uppstod ett fel vid läsning från fil: <br /> <b>"

#: /home/kovid/work/calibre/src/calibre/gui2/convert/metadata.py:184
#: /home/kovid/work/calibre/src/calibre/gui2/dialogs/metadata_single.py:124
msgid " is not a valid picture"
msgstr " är inte en giltig bild"

#: /home/kovid/work/calibre/src/calibre/gui2/convert/metadata_ui.py:166
#: /home/kovid/work/calibre/src/calibre/gui2/dialogs/metadata_single_ui.py:393
msgid "Book Cover"
msgstr "Bokomslag"

#: /home/kovid/work/calibre/src/calibre/gui2/convert/metadata_ui.py:167
msgid "Use cover from &source file"
msgstr "Använd omslag från källfil"

#: /home/kovid/work/calibre/src/calibre/gui2/convert/metadata_ui.py:168
#: /home/kovid/work/calibre/src/calibre/gui2/dialogs/metadata_single_ui.py:394
msgid "Change &cover image:"
msgstr "Ändra omslagsbild:"

#: /home/kovid/work/calibre/src/calibre/gui2/convert/metadata_ui.py:169
#: /home/kovid/work/calibre/src/calibre/gui2/dialogs/metadata_single_ui.py:395
msgid "Browse for an image to use as the cover of this book."
msgstr "Bläddra till en bild att använda som omslaget till denna bok."

#: /home/kovid/work/calibre/src/calibre/gui2/convert/metadata_ui.py:171
#: /home/kovid/work/calibre/src/calibre/gui2/dialogs/metadata_single_ui.py:354
msgid "&Title: "
msgstr "&Titel: "

#: /home/kovid/work/calibre/src/calibre/gui2/convert/metadata_ui.py:172
#: /home/kovid/work/calibre/src/calibre/gui2/dialogs/metadata_single_ui.py:355
msgid "Change the title of this book"
msgstr "Ändra titeln på denna bok"

#: /home/kovid/work/calibre/src/calibre/gui2/convert/metadata_ui.py:173
#: /home/kovid/work/calibre/src/calibre/gui2/dialogs/metadata_bulk_ui.py:138
#: /home/kovid/work/calibre/src/calibre/gui2/dialogs/metadata_single_ui.py:358
msgid "&Author(s): "
msgstr "Författare: "

#: /home/kovid/work/calibre/src/calibre/gui2/convert/metadata_ui.py:174
msgid "Author So&rt:"
msgstr "Författare sortering:"

#: /home/kovid/work/calibre/src/calibre/gui2/convert/metadata_ui.py:175
msgid ""
"Change the author(s) of this book. Multiple authors should be separated by a "
"comma"
msgstr ""
"Ändra författaren till denna bok. Flera författare ska avgränsas med ett "
"kommatecken"

#: /home/kovid/work/calibre/src/calibre/gui2/convert/metadata_ui.py:176
#: /home/kovid/work/calibre/src/calibre/gui2/dialogs/metadata_bulk_ui.py:146
#: /home/kovid/work/calibre/src/calibre/gui2/dialogs/metadata_single_ui.py:367
msgid "&Publisher: "
msgstr "Förlag: "

#: /home/kovid/work/calibre/src/calibre/gui2/convert/metadata_ui.py:177
#: /home/kovid/work/calibre/src/calibre/gui2/dialogs/metadata_single_ui.py:368
msgid "Ta&gs: "
msgstr "Taggar: "

#: /home/kovid/work/calibre/src/calibre/gui2/convert/metadata_ui.py:178
#: /home/kovid/work/calibre/src/calibre/gui2/dialogs/metadata_bulk_ui.py:148
#: /home/kovid/work/calibre/src/calibre/gui2/dialogs/metadata_single_ui.py:369
msgid ""
"Tags categorize the book. This is particularly useful while searching. "
"<br><br>They can be any words or phrases, separated by commas."
msgstr ""
"Taggar kategoriserar boken. Detta är särskilt användbart när du söker. <br> "
"<br> De kan vara alla ord eller fraser, separerade med kommatecken."

#: /home/kovid/work/calibre/src/calibre/gui2/convert/metadata_ui.py:179
#: /home/kovid/work/calibre/src/calibre/gui2/dialogs/metadata_bulk_ui.py:153
#: /home/kovid/work/calibre/src/calibre/gui2/dialogs/metadata_single_ui.py:372
msgid "&Series:"
msgstr "&Serier:"

#: /home/kovid/work/calibre/src/calibre/gui2/convert/metadata_ui.py:180
#: /home/kovid/work/calibre/src/calibre/gui2/convert/metadata_ui.py:181
#: /home/kovid/work/calibre/src/calibre/gui2/dialogs/metadata_bulk_ui.py:154
#: /home/kovid/work/calibre/src/calibre/gui2/dialogs/metadata_bulk_ui.py:155
#: /home/kovid/work/calibre/src/calibre/gui2/dialogs/metadata_single_ui.py:373
#: /home/kovid/work/calibre/src/calibre/gui2/dialogs/metadata_single_ui.py:374
msgid "List of known series. You can add new series."
msgstr "Lista över kända serier. Du kan lägga till nya serie."

#: /home/kovid/work/calibre/src/calibre/gui2/convert/metadata_ui.py:182
#: /home/kovid/work/calibre/src/calibre/gui2/dialogs/metadata_single_ui.py:379
msgid "Book "
msgstr "Bok "

#: /home/kovid/work/calibre/src/calibre/gui2/convert/mobi_output.py:15
msgid "MOBI Output"
msgstr "MOBI utdata"

#: /home/kovid/work/calibre/src/calibre/gui2/convert/mobi_output_ui.py:45
msgid "&Title for Table of Contents:"
msgstr "&Titel för Innehållsförteckning:"

#: /home/kovid/work/calibre/src/calibre/gui2/convert/mobi_output_ui.py:46
msgid "Rescale images for &Palm devices"
msgstr "Omskala bilder för &Palm-enheter"

#: /home/kovid/work/calibre/src/calibre/gui2/convert/mobi_output_ui.py:47
msgid "Use author &sort for author"
msgstr "Använd författare &sortera efter författare"

#: /home/kovid/work/calibre/src/calibre/gui2/convert/mobi_output_ui.py:48
msgid "Disable compression of the file contents"
msgstr "Inaktivera komprimering av filens innehåll"

#: /home/kovid/work/calibre/src/calibre/gui2/convert/mobi_output_ui.py:49
msgid "Do not add Table of Contents to book"
msgstr "Lägg inte till innehållsförteckningen för boken"

#: /home/kovid/work/calibre/src/calibre/gui2/convert/page_setup.py:35
msgid "Page Setup"
msgstr "Sidinställning"

#: /home/kovid/work/calibre/src/calibre/gui2/convert/page_setup_ui.py:111
msgid "&Output profile:"
msgstr "Utprofil:"

#: /home/kovid/work/calibre/src/calibre/gui2/convert/page_setup_ui.py:112
msgid "Profile description"
msgstr "Profilbeskrivning"

#: /home/kovid/work/calibre/src/calibre/gui2/convert/page_setup_ui.py:113
msgid "&Input profile:"
msgstr "Inprofil"

#: /home/kovid/work/calibre/src/calibre/gui2/convert/page_setup_ui.py:114
msgid "Margins"
msgstr "Sidmarginaler"

#: /home/kovid/work/calibre/src/calibre/gui2/convert/page_setup_ui.py:115
msgid "&Left:"
msgstr "Vänster:"

#: /home/kovid/work/calibre/src/calibre/gui2/convert/page_setup_ui.py:117
msgid "&Top:"
msgstr "Överkant:"

#: /home/kovid/work/calibre/src/calibre/gui2/convert/page_setup_ui.py:119
msgid "&Right:"
msgstr "Höger:"

#: /home/kovid/work/calibre/src/calibre/gui2/convert/page_setup_ui.py:121
msgid "&Bottom:"
msgstr "Nederkant:"

#: /home/kovid/work/calibre/src/calibre/gui2/convert/pdb_input.py:12
msgid "PDB Input"
msgstr "PDB indata"

#: /home/kovid/work/calibre/src/calibre/gui2/convert/pdb_input_ui.py:32
#: /home/kovid/work/calibre/src/calibre/gui2/convert/txt_input_ui.py:43
msgid "Treat each &line as a paragraph"
msgstr "Behandla varje rad som ett stycke"

#: /home/kovid/work/calibre/src/calibre/gui2/convert/pdb_input_ui.py:33
#: /home/kovid/work/calibre/src/calibre/gui2/convert/txt_input_ui.py:44
msgid "Assume print formatting"
msgstr "Anta utskriftsformatering"

#: /home/kovid/work/calibre/src/calibre/gui2/convert/pdb_output.py:16
msgid "PDB Output"
msgstr "PDB utdata"

#: /home/kovid/work/calibre/src/calibre/gui2/convert/pdb_output_ui.py:36
msgid "&Format:"
msgstr "&Format:"

#: /home/kovid/work/calibre/src/calibre/gui2/convert/pdf_input.py:12
msgid "PDF Input"
msgstr "PDF indata"

#: /home/kovid/work/calibre/src/calibre/gui2/convert/pdf_input_ui.py:39
msgid "Line &Un-Wrapping Factor:"
msgstr "Radbrytningsfaktor:"

#: /home/kovid/work/calibre/src/calibre/gui2/convert/pdf_input_ui.py:40
msgid "No &Images"
msgstr "&Inga bilder"

#: /home/kovid/work/calibre/src/calibre/gui2/convert/pdf_output.py:17
msgid "PDF Output"
msgstr "PDF utdata"

#: /home/kovid/work/calibre/src/calibre/gui2/convert/pdf_output_ui.py:40
msgid "&Paper Size:"
msgstr "&Pappersstorlek:"

#: /home/kovid/work/calibre/src/calibre/gui2/convert/pdf_output_ui.py:41
msgid "&Orientation:"
msgstr "&Orientering:"

#: /home/kovid/work/calibre/src/calibre/gui2/convert/rb_output.py:14
msgid "RB Output"
msgstr "RB utdata"

#: /home/kovid/work/calibre/src/calibre/gui2/convert/regex_builder.py:77
#: /home/kovid/work/calibre/src/calibre/gui2/ui.py:1551
msgid "Choose the format to view"
msgstr "Välj format för visning"

#: /home/kovid/work/calibre/src/calibre/gui2/convert/regex_builder.py:83
msgid "Cannot build regex using the GUI builder without a book."
msgstr "Kan inte bygga regex med GUI byggare utan en bok."

#: /home/kovid/work/calibre/src/calibre/gui2/convert/regex_builder.py:83
msgid "No formats available"
msgstr "Inga format finns"

#: /home/kovid/work/calibre/src/calibre/gui2/convert/regex_builder.py:99
msgid "Open book"
msgstr "Öppna bok"

#: /home/kovid/work/calibre/src/calibre/gui2/convert/regex_builder.py:99
msgid "~"
msgstr "~"

#: /home/kovid/work/calibre/src/calibre/gui2/convert/regex_builder_ui.py:46
msgid "Regex Builder"
msgstr "Regulära uttrycksbyggare"

#: /home/kovid/work/calibre/src/calibre/gui2/convert/regex_builder_ui.py:47
msgid "Preview"
msgstr "Förhandsgranskning"

#: /home/kovid/work/calibre/src/calibre/gui2/convert/regex_builder_ui.py:48
msgid "Regex:"
msgstr "Regulära uttryck:"

#: /home/kovid/work/calibre/src/calibre/gui2/convert/single.py:171
msgid "Convert"
msgstr "Konvertera"

#: /home/kovid/work/calibre/src/calibre/gui2/convert/single.py:196
msgid "Options specific to the input format."
msgstr "Alternativ specifika för de ingående formatet."

#: /home/kovid/work/calibre/src/calibre/gui2/convert/single_ui.py:108
#: /home/kovid/work/calibre/src/calibre/gui2/dialogs/book_info_ui.py:61
#: /home/kovid/work/calibre/src/calibre/gui2/dialogs/comicconf_ui.py:91
#: /home/kovid/work/calibre/src/calibre/gui2/dialogs/progress_ui.py:48
msgid "Dialog"
msgstr "Dialog"

#: /home/kovid/work/calibre/src/calibre/gui2/convert/single_ui.py:109
msgid "&Input format:"
msgstr "&Informat:"

#: /home/kovid/work/calibre/src/calibre/gui2/convert/single_ui.py:110
msgid "Use &saved conversion settings for individual books"
msgstr "Använd &sparade inställningarna för omvandling av enskilda böcker"

#: /home/kovid/work/calibre/src/calibre/gui2/convert/structure_detection.py:17
msgid ""
"Structure\n"
"Detection"
msgstr ""
"Struktur\n"
"Detektion"

#: /home/kovid/work/calibre/src/calibre/gui2/convert/structure_detection.py:19
msgid ""
"Fine tune the detection of chapter headings and other document structure."
msgstr "Finjustera upptäckt av kapitelrubrikerna och annan dokumentstruktur."

#: /home/kovid/work/calibre/src/calibre/gui2/convert/structure_detection.py:34
msgid "Detect chapters at (XPath expression):"
msgstr "Identifiera kapitel med (XPath uttryck):"

#: /home/kovid/work/calibre/src/calibre/gui2/convert/structure_detection.py:35
msgid "Insert page breaks before (XPath expression):"
msgstr "Infoga sidbrytningar innan (XPath uttryck):"

#: /home/kovid/work/calibre/src/calibre/gui2/convert/structure_detection.py:37
msgid "Header regular expression:"
msgstr "Sidhuvud reguljära uttryck:"

#: /home/kovid/work/calibre/src/calibre/gui2/convert/structure_detection.py:40
msgid "Footer regular expression:"
msgstr "Sidfot reguljära uttryck:"

#: /home/kovid/work/calibre/src/calibre/gui2/convert/structure_detection.py:56
#: /home/kovid/work/calibre/src/calibre/gui2/widgets.py:71
msgid "Invalid regular expression"
msgstr "Ogiltigt reguljärt uttryck"

#: /home/kovid/work/calibre/src/calibre/gui2/convert/structure_detection.py:57
#: /home/kovid/work/calibre/src/calibre/gui2/widgets.py:72
msgid "Invalid regular expression: %s"
msgstr "Ogiltigt reguljärt uttryck:%s"

#: /home/kovid/work/calibre/src/calibre/gui2/convert/structure_detection.py:62
#: /home/kovid/work/calibre/src/calibre/gui2/convert/toc.py:38
msgid "Invalid XPath"
msgstr "Ogiltig XPath"

#: /home/kovid/work/calibre/src/calibre/gui2/convert/structure_detection.py:63
#: /home/kovid/work/calibre/src/calibre/gui2/convert/toc.py:39
msgid "The XPath expression %s is invalid."
msgstr "XPath-uttrycket %s är ogiltig."

#: /home/kovid/work/calibre/src/calibre/gui2/convert/structure_detection_ui.py:60
msgid "Chapter &mark:"
msgstr "Kapitel&markering:"

#: /home/kovid/work/calibre/src/calibre/gui2/convert/structure_detection_ui.py:61
msgid "Remove first &image"
msgstr "Ta bord första bilden"

#: /home/kovid/work/calibre/src/calibre/gui2/convert/structure_detection_ui.py:62
msgid "Insert &metadata as page at start of book"
msgstr "Infoga &metadata som sida i början av boken"

#: /home/kovid/work/calibre/src/calibre/gui2/convert/structure_detection_ui.py:63
msgid "&Preprocess input file to possibly improve structure detection"
msgstr ""
"Förbehandla indatafil för att eventuellt förbättra strukturen upptäckt"

#: /home/kovid/work/calibre/src/calibre/gui2/convert/structure_detection_ui.py:64
msgid "Remove F&ooter"
msgstr "Ta bort sidfot"

#: /home/kovid/work/calibre/src/calibre/gui2/convert/structure_detection_ui.py:65
msgid "Remove H&eader"
msgstr "Ta bort rubrik"

#: /home/kovid/work/calibre/src/calibre/gui2/convert/toc.py:16
msgid ""
"Table of\n"
"Contents"
msgstr "Innehållsförteckning"

#: /home/kovid/work/calibre/src/calibre/gui2/convert/toc.py:18
msgid "Control the creation/conversion of the Table of Contents."
msgstr "Styr skapande / omvandling av innehållsförteckningen."

#: /home/kovid/work/calibre/src/calibre/gui2/convert/toc.py:29
msgid "Level &1 TOC (XPath expression):"
msgstr "Nivå &1 Innehållsförteckning (XPath uttryck):"

#: /home/kovid/work/calibre/src/calibre/gui2/convert/toc.py:30
msgid "Level &2 TOC (XPath expression):"
msgstr "Nivå  &2 Innehållsförteckning (XPath uttryck):"

#: /home/kovid/work/calibre/src/calibre/gui2/convert/toc.py:31
msgid "Level &3 TOC (XPath expression):"
msgstr "Nivå  &3 Innehållsförteckning (XPath uttryck):"

#: /home/kovid/work/calibre/src/calibre/gui2/convert/toc_ui.py:63
msgid "Do not add &detected chapters to the Table of Contents"
msgstr "Lägg inte funna kapitel till innehållsförteckningen"

#: /home/kovid/work/calibre/src/calibre/gui2/convert/toc_ui.py:64
msgid "Number of &links to add to Table of Contents"
msgstr "Antal &länkar för att lägga till innehållsförteckningen"

#: /home/kovid/work/calibre/src/calibre/gui2/convert/toc_ui.py:65
msgid "Chapter &threshold"
msgstr "Kapitel&tröskel"

#: /home/kovid/work/calibre/src/calibre/gui2/convert/toc_ui.py:66
msgid "&Force use of auto-generated Table of Contents"
msgstr "Påtvinga användning av automatiskt genererat Innehållsförteckning"

#: /home/kovid/work/calibre/src/calibre/gui2/convert/toc_ui.py:67
msgid "TOC &Filter:"
msgstr "Innehållsförtecknings&filter"

#: /home/kovid/work/calibre/src/calibre/gui2/convert/txt_input.py:12
msgid "TXT Input"
msgstr "TXT indata"

#: /home/kovid/work/calibre/src/calibre/gui2/convert/txt_input_ui.py:45
msgid "Process using markdown"
msgstr "Processen använder markdown"

#: /home/kovid/work/calibre/src/calibre/gui2/convert/txt_input_ui.py:46
msgid ""
"<p>Markdown is a simple markup language for text files, that allows for "
"advanced formatting. To learn more visit <a "
"href=\"http://daringfireball.net/projects/markdown\">markdown</a>."
msgstr ""
"<p> Markdown är ett enkelt språk för uppmärkning av textfiler, som möjliggör "
"avancerad formatering. Om du vill veta mer besök <a "
"href=\"http://daringfireball.net/projects/markdown\"> markdown </a>."

#: /home/kovid/work/calibre/src/calibre/gui2/convert/txt_input_ui.py:47
msgid "Do not insert Table of Contents into output text when using markdown"
msgstr ""

#: /home/kovid/work/calibre/src/calibre/gui2/convert/txt_output.py:16
msgid "TXT Output"
msgstr "TXT utdata"

#: /home/kovid/work/calibre/src/calibre/gui2/convert/txt_output_ui.py:46
msgid "&Line ending style:"
msgstr "Radslutsstil:"

#: /home/kovid/work/calibre/src/calibre/gui2/convert/txt_output_ui.py:48
msgid "&Maximum line length:"
msgstr "&Maximum radlängd:"

#: /home/kovid/work/calibre/src/calibre/gui2/convert/txt_output_ui.py:49
msgid "Force maximum line lenght"
msgstr "Tvinga maximal radlängd"

#: /home/kovid/work/calibre/src/calibre/gui2/convert/xexp_edit_ui.py:50
#: /home/kovid/work/calibre/src/calibre/gui2/dialogs/book_info_ui.py:62
#: /home/kovid/work/calibre/src/calibre/gui2/dialogs/book_info_ui.py:63
#: /home/kovid/work/calibre/src/calibre/gui2/dialogs/choose_format_ui.py:41
#: /home/kovid/work/calibre/src/calibre/gui2/dialogs/confirm_delete_ui.py:49
#: /home/kovid/work/calibre/src/calibre/gui2/dialogs/password_ui.py:57
#: /home/kovid/work/calibre/src/calibre/gui2/dialogs/progress_ui.py:49
#: /home/kovid/work/calibre/src/calibre/gui2/dialogs/progress_ui.py:50
msgid "TextLabel"
msgstr "Textetikett"

#: /home/kovid/work/calibre/src/calibre/gui2/convert/xexp_edit_ui.py:51
msgid "Use a wizard to help construct the XPath expression"
msgstr "Använd en guide för att bygga XPath-uttrycket"

#: /home/kovid/work/calibre/src/calibre/gui2/convert/xpath_wizard_ui.py:68
msgid "Match HTML &tags with tag name:"
msgstr "Jämför HTML &taggar med namn:"

#: /home/kovid/work/calibre/src/calibre/gui2/convert/xpath_wizard_ui.py:69
msgid "*"
msgstr "×"

#: /home/kovid/work/calibre/src/calibre/gui2/convert/xpath_wizard_ui.py:70
msgid "a"
msgstr "a"

#: /home/kovid/work/calibre/src/calibre/gui2/convert/xpath_wizard_ui.py:71
msgid "br"
msgstr "br"

#: /home/kovid/work/calibre/src/calibre/gui2/convert/xpath_wizard_ui.py:72
msgid "div"
msgstr "div"

#: /home/kovid/work/calibre/src/calibre/gui2/convert/xpath_wizard_ui.py:73
msgid "h1"
msgstr "h1"

#: /home/kovid/work/calibre/src/calibre/gui2/convert/xpath_wizard_ui.py:74
msgid "h2"
msgstr "h2"

#: /home/kovid/work/calibre/src/calibre/gui2/convert/xpath_wizard_ui.py:75
msgid "h3"
msgstr "h3"

#: /home/kovid/work/calibre/src/calibre/gui2/convert/xpath_wizard_ui.py:76
msgid "h4"
msgstr "h4"

#: /home/kovid/work/calibre/src/calibre/gui2/convert/xpath_wizard_ui.py:77
msgid "h5"
msgstr "h5"

#: /home/kovid/work/calibre/src/calibre/gui2/convert/xpath_wizard_ui.py:78
msgid "h6"
msgstr "h6"

#: /home/kovid/work/calibre/src/calibre/gui2/convert/xpath_wizard_ui.py:79
msgid "hr"
msgstr "hr"

#: /home/kovid/work/calibre/src/calibre/gui2/convert/xpath_wizard_ui.py:80
msgid "span"
msgstr "span"

#: /home/kovid/work/calibre/src/calibre/gui2/convert/xpath_wizard_ui.py:81
msgid "Having the &attribute:"
msgstr "Använd &attributet:"

#: /home/kovid/work/calibre/src/calibre/gui2/convert/xpath_wizard_ui.py:82
msgid "With &value:"
msgstr "Med &värde:"

#: /home/kovid/work/calibre/src/calibre/gui2/convert/xpath_wizard_ui.py:83
msgid "(A regular expression)"
msgstr "(Ett reguljärt uttryck)"

#: /home/kovid/work/calibre/src/calibre/gui2/convert/xpath_wizard_ui.py:84
msgid ""
"<p>For example, to match all h2 tags that have class=\"chapter\", set tag to "
"<i>h2</i>, attribute to <i>class</i> and value to "
"<i>chapter</i>.</p><p>Leaving attribute blank will match any attribute and "
"leaving value blank will match any value. Setting tag to * will match any "
"tag.</p><p>To learn more advanced usage of XPath see the <a "
"href=\"http://calibre-ebook.com/user_manual/xpath.html\">XPath Tutorial</a>."
msgstr ""
"<p> Till exempel, för att matcha alla h2 taggar som har class = \"kapitel\", "
"ange tagg till <i> H2 </i>, attribut <i> class </i> och värde till <i> "
"kapitel </i>. </p> Om attribut lämnas tomt matchar alla attribut och lämnas "
"värdet tomt kommer att matcha alla värden. Ange tag till * så matchas alla "
"taggar. </Strong> Om du vill veta mer avancerad användning av XPath se <a "
"href=\"http://calibre-ebook.com/user_manual/xpath.html\"> XPath Tutorial < "
"/a>."

#: /home/kovid/work/calibre/src/calibre/gui2/device.py:39
#: /home/kovid/work/calibre/src/calibre/utils/ipc/job.py:130
msgid "No details available."
msgstr "Inga detaljer tillgängliga."

#: /home/kovid/work/calibre/src/calibre/gui2/device.py:122
msgid "Device no longer connected."
msgstr "Enheten inte längre ansluten."

#: /home/kovid/work/calibre/src/calibre/gui2/device.py:222
msgid "Get device information"
msgstr "Hämta enhetens informaton"

#: /home/kovid/work/calibre/src/calibre/gui2/device.py:233
msgid "Get list of books on device"
msgstr "Hämta lista över böcker på enheten"

#: /home/kovid/work/calibre/src/calibre/gui2/device.py:242
msgid "Send metadata to device"
msgstr "Skicka metadata till enheten"

#: /home/kovid/work/calibre/src/calibre/gui2/device.py:251
msgid "Upload %d books to device"
msgstr "Ladda upp %d böcker till enheten"

#: /home/kovid/work/calibre/src/calibre/gui2/device.py:266
msgid "Delete books from device"
msgstr "Ta bort böcker från enheten"

#: /home/kovid/work/calibre/src/calibre/gui2/device.py:283
msgid "Download books from device"
msgstr "Hämta böcker från enheten"

#: /home/kovid/work/calibre/src/calibre/gui2/device.py:293
msgid "View book on device"
msgstr "Visa böcker på enheten"

#: /home/kovid/work/calibre/src/calibre/gui2/device.py:300
msgid "and delete from library"
msgstr "och ta bort från biblioteket"

#: /home/kovid/work/calibre/src/calibre/gui2/device.py:321
msgid "Set default send to device action"
msgstr "Ange skicka till enhet grundinställing"

#: /home/kovid/work/calibre/src/calibre/gui2/device.py:326
#: /home/kovid/work/calibre/src/calibre/gui2/device.py:333
#: /home/kovid/work/calibre/src/calibre/gui2/device.py:335
#: /home/kovid/work/calibre/src/calibre/gui2/device.py:337
msgid "Email to"
msgstr "E-post till"

#: /home/kovid/work/calibre/src/calibre/gui2/device.py:348
#: /home/kovid/work/calibre/src/calibre/gui2/device.py:355
msgid "Send to main memory"
msgstr "Skicka till primärminnet"

#: /home/kovid/work/calibre/src/calibre/gui2/device.py:350
#: /home/kovid/work/calibre/src/calibre/gui2/device.py:357
msgid "Send to storage card A"
msgstr "Skicka till lagringskort A"

#: /home/kovid/work/calibre/src/calibre/gui2/device.py:352
#: /home/kovid/work/calibre/src/calibre/gui2/device.py:359
msgid "Send to storage card B"
msgstr "Skicka till lagringskort B"

#: /home/kovid/work/calibre/src/calibre/gui2/device.py:362
msgid "Send specific format to main memory"
msgstr "Skicka till angivet format till primärminnet"

#: /home/kovid/work/calibre/src/calibre/gui2/device.py:364
msgid "Send specific format to storage card A"
msgstr "Skicka angivet format till lagringskort A"

#: /home/kovid/work/calibre/src/calibre/gui2/device.py:366
msgid "Send specific format to storage card B"
msgstr "Skicka angivet format till lagringskort B"

#: /home/kovid/work/calibre/src/calibre/gui2/device.py:510
msgid "selected to send"
msgstr "vald att skickas"

#: /home/kovid/work/calibre/src/calibre/gui2/device.py:515
msgid "Choose format to send to device"
msgstr "Välj format att skicka till enhet"

#: /home/kovid/work/calibre/src/calibre/gui2/device.py:522
msgid "No device"
msgstr "Ingen enhet"

#: /home/kovid/work/calibre/src/calibre/gui2/device.py:523
msgid "Cannot send: No device is connected"
msgstr "Kan inte skicka: ingen enhet är ansluten"

#: /home/kovid/work/calibre/src/calibre/gui2/device.py:526
#: /home/kovid/work/calibre/src/calibre/gui2/device.py:530
msgid "No card"
msgstr "Inget kort"

#: /home/kovid/work/calibre/src/calibre/gui2/device.py:527
#: /home/kovid/work/calibre/src/calibre/gui2/device.py:531
msgid "Cannot send: Device has no storage card"
msgstr "Kan inte skicka: Enhet har inget minneskort"

#: /home/kovid/work/calibre/src/calibre/gui2/device.py:572
msgid "E-book:"
msgstr "E-bok:"

#: /home/kovid/work/calibre/src/calibre/gui2/device.py:575
msgid "Attached, you will find the e-book"
msgstr "Bifogat, kommer du finna e-boken"

#: /home/kovid/work/calibre/src/calibre/gui2/device.py:576
#: /home/kovid/work/calibre/src/calibre/gui2/dialogs/config/__init__.py:177
msgid "by"
msgstr "av"

#: /home/kovid/work/calibre/src/calibre/gui2/device.py:577
msgid "in the %s format."
msgstr "i %s formatet."

#: /home/kovid/work/calibre/src/calibre/gui2/device.py:590
msgid "Sending email to"
msgstr "Skickar e-post till"

#: /home/kovid/work/calibre/src/calibre/gui2/device.py:620
#: /home/kovid/work/calibre/src/calibre/gui2/device.py:627
#: /home/kovid/work/calibre/src/calibre/gui2/device.py:720
#: /home/kovid/work/calibre/src/calibre/gui2/device.py:836
#: /home/kovid/work/calibre/src/calibre/gui2/device.py:843
msgid "No suitable formats"
msgstr "Inga lämpliga format"

#: /home/kovid/work/calibre/src/calibre/gui2/device.py:621
msgid "Auto convert the following books before sending via email?"
msgstr ""
"Automatisk omvandling av följande böcker innan de skickas via e-post?"

#: /home/kovid/work/calibre/src/calibre/gui2/device.py:628
msgid ""
"Could not email the following books as no suitable formats were found:"
msgstr ""
"Kunde inte skicka följande böcker eftersom inte något lämpligt format "
"hittades:"

#: /home/kovid/work/calibre/src/calibre/gui2/device.py:646
msgid "Failed to email books"
msgstr "Misslyckades med att skicka böcker"

#: /home/kovid/work/calibre/src/calibre/gui2/device.py:647
msgid "Failed to email the following books:"
msgstr "Misslyckades att skicka följande böcker:"

#: /home/kovid/work/calibre/src/calibre/gui2/device.py:651
msgid "Sent by email:"
msgstr "Skickat via e-post:"

#: /home/kovid/work/calibre/src/calibre/gui2/device.py:678
msgid "News:"
msgstr "Nyheter:"

#: /home/kovid/work/calibre/src/calibre/gui2/device.py:679
msgid "Attached is the"
msgstr "Bifogat är"

#: /home/kovid/work/calibre/src/calibre/gui2/device.py:690
msgid "Sent news to"
msgstr "Skickat nyheter till"

#: /home/kovid/work/calibre/src/calibre/gui2/device.py:721
#: /home/kovid/work/calibre/src/calibre/gui2/device.py:837
msgid "Auto convert the following books before uploading to the device?"
msgstr ""
"Automatisk omvandling av följande böcker innan de laddas upp till enheten?"

#: /home/kovid/work/calibre/src/calibre/gui2/device.py:751
msgid "Sending news to device."
msgstr "Skickar  nyheter till enheten."

#: /home/kovid/work/calibre/src/calibre/gui2/device.py:805
msgid "Sending books to device."
msgstr "Skickar böcker till enheten."

#: /home/kovid/work/calibre/src/calibre/gui2/device.py:844
msgid ""
"Could not upload the following books to the device, as no suitable formats "
"were found. Convert the book(s) to a format supported by your device first."
msgstr ""
"Kunde inte ladda upp följande böcker till enheten, eftersom inga lämpliga "
"format hittades. Konvertera boken/böckerna till ett format som stöds av "
"enheten först."

#: /home/kovid/work/calibre/src/calibre/gui2/device.py:892
msgid "No space on device"
msgstr "Inte mer ledigt utrymme på enheten"

#: /home/kovid/work/calibre/src/calibre/gui2/device.py:893
msgid ""
"<p>Cannot upload books to device there is no more free space available "
msgstr ""
"<p>Kan inte ladda upp böcker till enheten finns det inte mer ledigt utrymme "

#: /home/kovid/work/calibre/src/calibre/gui2/device_drivers/configwidget_ui.py:75
msgid "Select available formats and their order for this device"
msgstr "Välj tillgängliga format och prioritetsordning för att enheten"

#: /home/kovid/work/calibre/src/calibre/gui2/device_drivers/configwidget_ui.py:79
msgid "Use sub directories"
msgstr "Använd underkataloger"

#: /home/kovid/work/calibre/src/calibre/gui2/device_drivers/configwidget_ui.py:81
msgid "Save &template:"
msgstr "Spara mall:"

#: /home/kovid/work/calibre/src/calibre/gui2/dialogs/book_info.py:84
#: /home/kovid/work/calibre/src/calibre/gui2/dialogs/book_info.py:85
#: /home/kovid/work/calibre/src/calibre/gui2/dialogs/book_info.py:86
#: /home/kovid/work/calibre/src/calibre/gui2/library.py:351
#: /home/kovid/work/calibre/src/calibre/gui2/library.py:1045
#: /home/kovid/work/calibre/src/calibre/gui2/status.py:92
msgid "Path"
msgstr "Sökväg"

#: /home/kovid/work/calibre/src/calibre/gui2/dialogs/book_info.py:87
#: /home/kovid/work/calibre/src/calibre/gui2/dialogs/book_info.py:88
#: /home/kovid/work/calibre/src/calibre/gui2/dialogs/book_info.py:89
#: /home/kovid/work/calibre/src/calibre/gui2/dialogs/book_info.py:92
#: /home/kovid/work/calibre/src/calibre/gui2/dialogs/config/__init__.py:216
#: /home/kovid/work/calibre/src/calibre/gui2/library.py:350
#: /home/kovid/work/calibre/src/calibre/gui2/status.py:93
#: /home/kovid/work/calibre/src/calibre/gui2/tag_view.py:132
msgid "Formats"
msgstr "Format"

#: /home/kovid/work/calibre/src/calibre/gui2/dialogs/book_info_ui.py:65
msgid "&Previous"
msgstr "Föregående"

#: /home/kovid/work/calibre/src/calibre/gui2/dialogs/book_info_ui.py:66
msgid "&Next"
msgstr "&Nästa"

#: /home/kovid/work/calibre/src/calibre/gui2/dialogs/choose_format_ui.py:40
msgid "Choose Format"
msgstr "Välj format:"

#: /home/kovid/work/calibre/src/calibre/gui2/dialogs/comicconf.py:34
msgid "Set defaults for conversion of comics (CBR/CBZ files)"
msgstr ""
"Ange standardinställningar för konvertering av serier (CBR / CBZ filer)"

#: /home/kovid/work/calibre/src/calibre/gui2/dialogs/comicconf.py:49
msgid "Set options for converting %s"
msgstr "Ange alternativ för konvertering %s"

#: /home/kovid/work/calibre/src/calibre/gui2/dialogs/comicconf_ui.py:92
msgid "&Title:"
msgstr "&Titel:"

#: /home/kovid/work/calibre/src/calibre/gui2/dialogs/comicconf_ui.py:93
msgid "&Author(s):"
msgstr "Författare:"

#: /home/kovid/work/calibre/src/calibre/gui2/dialogs/comicconf_ui.py:95
msgid "&Profile:"
msgstr "&Profil:"

#: /home/kovid/work/calibre/src/calibre/gui2/dialogs/config/__init__.py:170
msgid "%(plugin_type)s %(plugins)s"
msgstr "%(plugin_type)s %(plugins)s"

#: /home/kovid/work/calibre/src/calibre/gui2/dialogs/config/__init__.py:171
msgid "plugins"
msgstr "insticksmoduler"

#: /home/kovid/work/calibre/src/calibre/gui2/dialogs/config/__init__.py:180
msgid ""
"\n"
"Customization: "
msgstr ""
"\n"
"Anpassning: "

#: /home/kovid/work/calibre/src/calibre/gui2/dialogs/config/__init__.py:196
msgid "Conversion"
msgstr "Omvandling"

#: /home/kovid/work/calibre/src/calibre/gui2/dialogs/config/__init__.py:196
msgid "General"
msgstr "Allmän"

#: /home/kovid/work/calibre/src/calibre/gui2/dialogs/config/__init__.py:196
msgid "Interface"
msgstr "Gränssnitt"

#: /home/kovid/work/calibre/src/calibre/gui2/dialogs/config/__init__.py:197
msgid "Add/Save"
msgstr "Lägg till/Spara"

#: /home/kovid/work/calibre/src/calibre/gui2/dialogs/config/__init__.py:197
msgid ""
"Email\n"
"Delivery"
msgstr ""
"E-post\n"
"Leverans"

#: /home/kovid/work/calibre/src/calibre/gui2/dialogs/config/__init__.py:198
msgid "Advanced"
msgstr "Avancerad"

#: /home/kovid/work/calibre/src/calibre/gui2/dialogs/config/__init__.py:198
msgid ""
"Content\n"
"Server"
msgstr ""

#: /home/kovid/work/calibre/src/calibre/gui2/dialogs/config/__init__.py:198
msgid "Plugins"
msgstr "Insticksmoduler"

#: /home/kovid/work/calibre/src/calibre/gui2/dialogs/config/__init__.py:216
msgid "Auto send"
msgstr "Sänd automatiskt"

#: /home/kovid/work/calibre/src/calibre/gui2/dialogs/config/__init__.py:216
msgid "Email"
msgstr "E-post"

#: /home/kovid/work/calibre/src/calibre/gui2/dialogs/config/__init__.py:221
msgid "Formats to email. The first matching format will be sent."
msgstr "Formatterar till e-post. Första matchande format kommer att sändas."

#: /home/kovid/work/calibre/src/calibre/gui2/dialogs/config/__init__.py:222
msgid ""
"If checked, downloaded news will be automatically mailed <br>to this email "
"address (provided it is in one of the listed formats)."
msgstr ""
"Om markerad, kommer hämtade nyheter automatiskt skickas <br> till denna e-"
"postadress (förutsatt att det är i en av de listade formaten)."

#: /home/kovid/work/calibre/src/calibre/gui2/dialogs/config/__init__.py:296
msgid "new email address"
msgstr "ny e-postadress"

#: /home/kovid/work/calibre/src/calibre/gui2/dialogs/config/__init__.py:477
#: /home/kovid/work/calibre/src/calibre/gui2/dialogs/config/__init__.py:821
#: /home/kovid/work/calibre/src/calibre/gui2/ui.py:158
#: /home/kovid/work/calibre/src/calibre/gui2/ui.py:1224
#: /home/kovid/work/calibre/src/calibre/utils/ipc/job.py:53
msgid "Error"
msgstr "Fel"

#: /home/kovid/work/calibre/src/calibre/gui2/dialogs/config/__init__.py:478
msgid "Failed to install command line tools."
msgstr "Misslyckades med att installera kommandoradsverktygen."

#: /home/kovid/work/calibre/src/calibre/gui2/dialogs/config/__init__.py:481
msgid "Command line tools installed"
msgstr "Kommandoradsverktygen installerade"

#: /home/kovid/work/calibre/src/calibre/gui2/dialogs/config/__init__.py:482
msgid "Command line tools installed in"
msgstr "Kommandoradsverktygen installerade i"

#: /home/kovid/work/calibre/src/calibre/gui2/dialogs/config/__init__.py:483
msgid ""
"If you move calibre.app, you have to re-install the command line tools."
msgstr ""
"Om du flyttar calibre.app, måste du ominstallera kommandoradsverktygen."

#: /home/kovid/work/calibre/src/calibre/gui2/dialogs/config/__init__.py:534
msgid "No valid plugin path"
msgstr "Ingen giltig sökväg för instickmodulen"

#: /home/kovid/work/calibre/src/calibre/gui2/dialogs/config/__init__.py:535
msgid "%s is not a valid plugin path"
msgstr "%s är ingen giltig sökväg för instickmodulen"

#: /home/kovid/work/calibre/src/calibre/gui2/dialogs/config/__init__.py:538
msgid "Choose plugin"
msgstr "Välj instickmodul"

#: /home/kovid/work/calibre/src/calibre/gui2/dialogs/config/__init__.py:550
msgid "Plugin cannot be disabled"
msgstr "Instickmodulen kan inte inaktiveras"

#: /home/kovid/work/calibre/src/calibre/gui2/dialogs/config/__init__.py:551
msgid "The plugin: %s cannot be disabled"
msgstr "Instickmodulen: %s kan inte inaktiveras"

#: /home/kovid/work/calibre/src/calibre/gui2/dialogs/config/__init__.py:560
msgid "Plugin not customizable"
msgstr "Instickmodulen går inte att anpassa"

#: /home/kovid/work/calibre/src/calibre/gui2/dialogs/config/__init__.py:561
msgid "Plugin: %s does not need customization"
msgstr "Instickmodulen: %s behöver inte anpassas"

#: /home/kovid/work/calibre/src/calibre/gui2/dialogs/config/__init__.py:569
msgid "Customize"
msgstr "Anpassa"

#: /home/kovid/work/calibre/src/calibre/gui2/dialogs/config/__init__.py:607
msgid "Cannot remove builtin plugin"
msgstr "Kan inte ta bort inbyggd instickmodul"

#: /home/kovid/work/calibre/src/calibre/gui2/dialogs/config/__init__.py:608
msgid " cannot be removed. It is a builtin plugin. Try disabling it instead."
msgstr ""
" kan inte tas bort. Det är en inbyggd instickmodul. Försök att inaktivera "
"den istället."

#: /home/kovid/work/calibre/src/calibre/gui2/dialogs/config/__init__.py:641
msgid "Error log:"
msgstr "Fellogg:"

#: /home/kovid/work/calibre/src/calibre/gui2/dialogs/config/__init__.py:648
msgid "Access log:"
msgstr "Åtkomstlogg:"

#: /home/kovid/work/calibre/src/calibre/gui2/dialogs/config/__init__.py:676
#: /home/kovid/work/calibre/src/calibre/gui2/ui.py:641
msgid "Failed to start content server"
msgstr "Misslyckades med att starta innehållsservern"

#: /home/kovid/work/calibre/src/calibre/gui2/dialogs/config/__init__.py:700
#: /home/kovid/work/calibre/src/calibre/gui2/wizard/__init__.py:549
msgid "Select location for books"
msgstr "Välj plats för böcker"

#: /home/kovid/work/calibre/src/calibre/gui2/dialogs/config/__init__.py:708
msgid "Invalid size"
msgstr "Ogiltig storlek"

#: /home/kovid/work/calibre/src/calibre/gui2/dialogs/config/__init__.py:709
msgid "The size %s is invalid. must be of the form widthxheight"
msgstr "Storleken %s är ogiltig. måste vara av formen bredd x höjd"

#: /home/kovid/work/calibre/src/calibre/gui2/dialogs/config/__init__.py:762
#: /home/kovid/work/calibre/src/calibre/gui2/dialogs/config/__init__.py:767
msgid "Invalid database location"
msgstr "Ogiltig plats för databas"

#: /home/kovid/work/calibre/src/calibre/gui2/dialogs/config/__init__.py:763
msgid "Invalid database location "
msgstr "Ogiltig plats för databas "

#: /home/kovid/work/calibre/src/calibre/gui2/dialogs/config/__init__.py:764
msgid "<br>Must be a directory."
msgstr "<br>Måste vara en katalog."

#: /home/kovid/work/calibre/src/calibre/gui2/dialogs/config/__init__.py:768
msgid "Invalid database location.<br>Cannot write to "
msgstr "Ogiltig plats för databas. <br>Kan inte skriva till "

#: /home/kovid/work/calibre/src/calibre/gui2/dialogs/config/__init__.py:802
msgid "Checking database integrity"
msgstr "Kontrollar databas integritet"

#: /home/kovid/work/calibre/src/calibre/gui2/dialogs/config/__init__.py:822
msgid "Failed to check database integrity"
msgstr "Misslyckades att kontrolla databas integritet"

#: /home/kovid/work/calibre/src/calibre/gui2/dialogs/config/__init__.py:827
msgid "Some inconsistencies found"
msgstr "Några inkonsekvenser funna"

#: /home/kovid/work/calibre/src/calibre/gui2/dialogs/config/__init__.py:828
msgid ""
"The following books had formats listed in the database that are not actually "
"available. The entries for the formats have been removed. You should check "
"them manually. This can happen if you manipulate the files in the library "
"folder directly."
msgstr ""
"Följande böcker hade format som anges i databasen som inte är tillgängliga. "
"Posterna för format har tagits bort. Du bör kontrollera dem manuellt. Detta "
"kan inträffa om du manipulera filerna direkt i biblioteksmappen."

#: /home/kovid/work/calibre/src/calibre/gui2/dialogs/config/add_save_ui.py:100
msgid "TabWidget"
msgstr "TabWidget"

#: /home/kovid/work/calibre/src/calibre/gui2/dialogs/config/add_save_ui.py:101
msgid ""
"Here you can control how calibre will read metadata from the files you add "
"to it. calibre can either read metadata from the contents of the file, or "
"from the filename."
msgstr ""
"Här kan du kontrollera hur calibre kommer att läsa metadata från filer som "
"du lägger till det. calibre kan antingen läsa metadata från innehållet i "
"filen, eller från filnamnet."

#: /home/kovid/work/calibre/src/calibre/gui2/dialogs/config/add_save_ui.py:102
msgid "Read metadata only from &file name"
msgstr "Läs metadata bara från &filnamnet"

#: /home/kovid/work/calibre/src/calibre/gui2/dialogs/config/add_save_ui.py:103
msgid ""
"Swap the firstname and lastname of the author. This affects only metadata "
"read from file names."
msgstr ""
"Byt förnamn och efternamn på författaren. Detta påverkar endast metadata "
"läsa från filnamnen."

#: /home/kovid/work/calibre/src/calibre/gui2/dialogs/config/add_save_ui.py:104
msgid "&Swap author firstname and lastname"
msgstr "Växla mellan författare förnamn och efternamn"

#: /home/kovid/work/calibre/src/calibre/gui2/dialogs/config/add_save_ui.py:105
msgid "&Configure metadata from file name"
msgstr "Konfigurera metadata från filnamn"

#: /home/kovid/work/calibre/src/calibre/gui2/dialogs/config/add_save_ui.py:106
msgid "&Adding books"
msgstr "Lägg till böcker"

#: /home/kovid/work/calibre/src/calibre/gui2/dialogs/config/add_save_ui.py:107
msgid ""
"Here you can control how calibre will save your books when you click the "
"Save to Disk button:"
msgstr ""
"Här kan du kontrollera hur calibre sparar dina böcker när du klickar på "
"\"Spara till disk\" knappen:"

#: /home/kovid/work/calibre/src/calibre/gui2/dialogs/config/add_save_ui.py:108
msgid "Save &cover separately"
msgstr "Spara omslag separat"

#: /home/kovid/work/calibre/src/calibre/gui2/dialogs/config/add_save_ui.py:109
msgid "Update &metadata in saved copies"
msgstr "Uppdatera &metadata i sparade kopior"

#: /home/kovid/work/calibre/src/calibre/gui2/dialogs/config/add_save_ui.py:110
msgid "Save metadata in &OPF file"
msgstr "Spara metadata i &OPf fil"

#: /home/kovid/work/calibre/src/calibre/gui2/dialogs/config/add_save_ui.py:111
msgid "Convert non-English characters to &English equivalents"
msgstr "Konvertera icke-engelska tecken &engelska motsvarigheter"

#: /home/kovid/work/calibre/src/calibre/gui2/dialogs/config/add_save_ui.py:112
msgid "Format &dates as:"
msgstr "Formatera &datum som:"

#: /home/kovid/work/calibre/src/calibre/gui2/dialogs/config/add_save_ui.py:113
msgid "File &formats to save:"
msgstr "Fil&format för att spara:"

#: /home/kovid/work/calibre/src/calibre/gui2/dialogs/config/add_save_ui.py:114
msgid "Replace space with &underscores"
msgstr "Ersätt mellanslag med _ tecken"

#: /home/kovid/work/calibre/src/calibre/gui2/dialogs/config/add_save_ui.py:115
msgid "Change paths to &lowercase"
msgstr "Ändra sökväg till gemener"

#: /home/kovid/work/calibre/src/calibre/gui2/dialogs/config/add_save_ui.py:116
msgid "&Saving books"
msgstr "&Spara böcker"

#: /home/kovid/work/calibre/src/calibre/gui2/dialogs/config/add_save_ui.py:117
msgid ""
"Here you can control how calibre will save your books when you click the "
"Send to Device button. This setting can be overriden for individual devices "
"by customizing the device interface plugins in Preferences->Plugins"
msgstr ""
"Här kan du kontrollera hur calibre sparar dina böcker när du klickar på "
"\"Skicka till enhet\" knappen. Denna inställning kan har åsidosatts för "
"individuella enheter genom att anpassa gränssnitten för instickmodulerna i "
"Inställningar-> Instickmoduler"

#: /home/kovid/work/calibre/src/calibre/gui2/dialogs/config/add_save_ui.py:118
msgid "Sending to &device"
msgstr "Skickar till enheten"

#: /home/kovid/work/calibre/src/calibre/gui2/dialogs/config/config_ui.py:501
#: /home/kovid/work/calibre/src/calibre/gui2/main_ui.py:366
#: /home/kovid/work/calibre/src/calibre/gui2/viewer/main_ui.py:193
msgid "Preferences"
msgstr "Inställningar"

#: /home/kovid/work/calibre/src/calibre/gui2/dialogs/config/config_ui.py:502
msgid ""
"&Location of ebooks (The ebooks are stored in folders sorted by author and "
"metadata is stored in the file metadata.db)"
msgstr ""
"&Lokalisering av e-böcker (de e-böcker som lagras i mappar sorterade efter "
"författare och metadata lagras i filen metadata.db)"

#: /home/kovid/work/calibre/src/calibre/gui2/dialogs/config/config_ui.py:503
msgid "Browse for the new database location"
msgstr "Bläddra fram till den nya databasen platsen"

#: /home/kovid/work/calibre/src/calibre/gui2/dialogs/config/config_ui.py:505
msgid "Show notification when &new version is available"
msgstr "Visa meddelande när &ny version finns tillgänglig"

#: /home/kovid/work/calibre/src/calibre/gui2/dialogs/config/config_ui.py:506
msgid "Download &social metadata (tags/ratings/etc.) by default"
msgstr "Ladda ner &social metadata (taggar / omdömen / etc.) Som standard"

#: /home/kovid/work/calibre/src/calibre/gui2/dialogs/config/config_ui.py:507
msgid "Default network &timeout:"
msgstr "Grundinställning av &tidbegränsning för nätverk:"

#: /home/kovid/work/calibre/src/calibre/gui2/dialogs/config/config_ui.py:508
msgid ""
"Set the default timeout for network fetches (i.e. anytime we go out to the "
"internet to get information)"
msgstr ""
"Ange standard tidbegränsning för nätverkshämtning (dvs. som helst går vi ut "
"på Internet för att få information)"

#: /home/kovid/work/calibre/src/calibre/gui2/dialogs/config/config_ui.py:509
msgid " seconds"
msgstr " sekunder"

#: /home/kovid/work/calibre/src/calibre/gui2/dialogs/config/config_ui.py:510
msgid "Choose &language (requires restart):"
msgstr "Välj språk (kräver omstart):"

#: /home/kovid/work/calibre/src/calibre/gui2/dialogs/config/config_ui.py:511
msgid "Normal"
msgstr "Normal"

#: /home/kovid/work/calibre/src/calibre/gui2/dialogs/config/config_ui.py:512
msgid "High"
msgstr "Hög"

#: /home/kovid/work/calibre/src/calibre/gui2/dialogs/config/config_ui.py:513
msgid "Low"
msgstr "Låg"

#: /home/kovid/work/calibre/src/calibre/gui2/dialogs/config/config_ui.py:514
msgid "Job &priority:"
msgstr "Jobb&prioritet:"

#: /home/kovid/work/calibre/src/calibre/gui2/dialogs/config/config_ui.py:515
msgid "Preferred &output format:"
msgstr "Önskat utformat:"

#: /home/kovid/work/calibre/src/calibre/gui2/dialogs/config/config_ui.py:516
msgid "Preferred &input format order:"
msgstr "Önskat &informatsordning:"

#: /home/kovid/work/calibre/src/calibre/gui2/dialogs/config/config_ui.py:519
msgid "Use &Roman numerals for series number"
msgstr "Använd &romerska siffror för serienummer"

#: /home/kovid/work/calibre/src/calibre/gui2/dialogs/config/config_ui.py:520
msgid "Enable system &tray icon (needs restart)"
msgstr "Aktivera systemfältsikonen (kräver omstart)"

#: /home/kovid/work/calibre/src/calibre/gui2/dialogs/config/config_ui.py:521
msgid "Show &notifications in system tray"
msgstr "Visa meddelanden i systemfältet"

#: /home/kovid/work/calibre/src/calibre/gui2/dialogs/config/config_ui.py:522
msgid "Show cover &browser in a separate window (needs restart)"
msgstr "Visa omslag &bläddrare i ett separat fönster (kräver omstart)"

#: /home/kovid/work/calibre/src/calibre/gui2/dialogs/config/config_ui.py:523
msgid "Search as you type"
msgstr "Sök medan du skriver"

#: /home/kovid/work/calibre/src/calibre/gui2/dialogs/config/config_ui.py:524
msgid "Automatically send downloaded &news to ebook reader"
msgstr "Automatiskt skicka hämtade &nyheter till e-boksläsare"

#: /home/kovid/work/calibre/src/calibre/gui2/dialogs/config/config_ui.py:525
msgid "&Delete news from library when it is automatically sent to reader"
msgstr ""
"Ra&dera nyheter från biblioteket när de skickas automatiskt till läsaren"

#: /home/kovid/work/calibre/src/calibre/gui2/dialogs/config/config_ui.py:526
msgid "&Number of covers to show in browse mode (needs restart):"
msgstr "A&ntal omslag att visa i bläddringsläget (kräver omstart):"

#: /home/kovid/work/calibre/src/calibre/gui2/dialogs/config/config_ui.py:527
msgid "Toolbar"
msgstr "Verktygsrad"

#: /home/kovid/work/calibre/src/calibre/gui2/dialogs/config/config_ui.py:528
msgid "Large"
msgstr "Stor"

#: /home/kovid/work/calibre/src/calibre/gui2/dialogs/config/config_ui.py:529
msgid "Medium"
msgstr "Medel"

#: /home/kovid/work/calibre/src/calibre/gui2/dialogs/config/config_ui.py:530
msgid "Small"
msgstr "Liten"

#: /home/kovid/work/calibre/src/calibre/gui2/dialogs/config/config_ui.py:531
msgid "&Button size in toolbar"
msgstr "&Bildknappstorlek i verktygsfältet"

#: /home/kovid/work/calibre/src/calibre/gui2/dialogs/config/config_ui.py:532
msgid "Show &text in toolbar buttons"
msgstr "Visa &text på bildknappar"

#: /home/kovid/work/calibre/src/calibre/gui2/dialogs/config/config_ui.py:533
msgid "Select visible &columns in library view"
msgstr "Välj synliga &kolumnerna i biblioteketsvy"

#: /home/kovid/work/calibre/src/calibre/gui2/dialogs/config/config_ui.py:536
msgid "Use internal &viewer for:"
msgstr "Använda interna läsare för:"

#: /home/kovid/work/calibre/src/calibre/gui2/dialogs/config/config_ui.py:537
msgid "Add an email address to which to send books"
msgstr "Lägg till en e-postadress som du vill skicka böcker till"

#: /home/kovid/work/calibre/src/calibre/gui2/dialogs/config/config_ui.py:538
msgid "&Add email"
msgstr "Lägg till e-post"

#: /home/kovid/work/calibre/src/calibre/gui2/dialogs/config/config_ui.py:539
msgid "Make &default"
msgstr "Ange som grundinställning"

#: /home/kovid/work/calibre/src/calibre/gui2/dialogs/config/config_ui.py:540
msgid "&Remove email"
msgstr "Ta bort e-post"

#: /home/kovid/work/calibre/src/calibre/gui2/dialogs/config/config_ui.py:541
msgid "calibre can send your books to you (or your reader) by email"
msgstr "calibre kan skicka böcker till dig (eller dina läsare) via e-post"

#: /home/kovid/work/calibre/src/calibre/gui2/dialogs/config/config_ui.py:542
msgid "&Maximum number of waiting worker processes (needs restart):"
msgstr "&Maximalt antal väntar arbetstagare processer (kräver omstart):"

#: /home/kovid/work/calibre/src/calibre/gui2/dialogs/config/config_ui.py:543
msgid "&Check database integrity"
msgstr "&Kontrollera databasintegritet"

#: /home/kovid/work/calibre/src/calibre/gui2/dialogs/config/config_ui.py:544
msgid "&Install command line tools"
msgstr "&Installera kommandoradsverktyg"

#: /home/kovid/work/calibre/src/calibre/gui2/dialogs/config/config_ui.py:545
msgid "Open calibre &configuration directory"
msgstr "Öppna &calibre inställningsmapp"

#: /home/kovid/work/calibre/src/calibre/gui2/dialogs/config/config_ui.py:546
msgid "Limit the max. simultaneous jobs to the available CPU &cores"
msgstr "Begränsa max. samtidiga jobb till lediga &CPU-kärnor"

#: /home/kovid/work/calibre/src/calibre/gui2/dialogs/config/config_ui.py:547
msgid "Debug &device detection"
msgstr "Felsök enhets&detektion"

#: /home/kovid/work/calibre/src/calibre/gui2/dialogs/config/config_ui.py:548
msgid ""
"calibre contains a network server that allows you to access your book "
"collection using a browser from anywhere in the world. Any changes to the "
"settings will only take effect after a server restart."
msgstr ""
"calibre innehåller en nätverksserver som ger dig tillgång till din "
"boksamling med en webbläsare från hela världen. Eventuella ändringar i "
"inställningarna träder i kraft först efter en serveromstart."

#: /home/kovid/work/calibre/src/calibre/gui2/dialogs/config/config_ui.py:549
msgid "Server &port:"
msgstr "Server&port:"

#: /home/kovid/work/calibre/src/calibre/gui2/dialogs/config/config_ui.py:550
#: /home/kovid/work/calibre/src/calibre/gui2/dialogs/password_ui.py:58
#: /home/kovid/work/calibre/src/calibre/gui2/dialogs/scheduler_ui.py:210
#: /home/kovid/work/calibre/src/calibre/gui2/wizard/send_email_ui.py:117
msgid "&Username:"
msgstr "Användarnamn:"

#: /home/kovid/work/calibre/src/calibre/gui2/dialogs/config/config_ui.py:551
#: /home/kovid/work/calibre/src/calibre/gui2/dialogs/password_ui.py:59
#: /home/kovid/work/calibre/src/calibre/gui2/dialogs/scheduler_ui.py:211
#: /home/kovid/work/calibre/src/calibre/gui2/wizard/send_email_ui.py:119
msgid "&Password:"
msgstr "Lösenord:"

#: /home/kovid/work/calibre/src/calibre/gui2/dialogs/config/config_ui.py:552
msgid ""
"If you leave the password blank, anyone will be able to access your book "
"collection using the web interface."
msgstr ""
"Om du lämnar lösenordet tomt, kan vem som helst komma åt din boksamling med "
"webbgränssnittet."

#: /home/kovid/work/calibre/src/calibre/gui2/dialogs/config/config_ui.py:553
msgid ""
"The maximum size (widthxheight) for displayed covers. Larger covers are "
"resized. "
msgstr ""
"Den maximala storleken (bredd x höjd) för att visas täcker. Större täcker "
"ändrar storlek. "

#: /home/kovid/work/calibre/src/calibre/gui2/dialogs/config/config_ui.py:554
msgid "Max. &cover size:"
msgstr "Max. omslagsstorlek:"

#: /home/kovid/work/calibre/src/calibre/gui2/dialogs/config/config_ui.py:555
#: /home/kovid/work/calibre/src/calibre/gui2/dialogs/password_ui.py:60
#: /home/kovid/work/calibre/src/calibre/gui2/dialogs/scheduler_ui.py:212
msgid "&Show password"
msgstr "Vi&sa lösenord"

#: /home/kovid/work/calibre/src/calibre/gui2/dialogs/config/config_ui.py:556
msgid "Max. &OPDS items per query:"
msgstr "Max. &OPDS poster per fråga:"

#: /home/kovid/work/calibre/src/calibre/gui2/dialogs/config/config_ui.py:557
msgid "&Start Server"
msgstr "&Starta Server"

#: /home/kovid/work/calibre/src/calibre/gui2/dialogs/config/config_ui.py:558
msgid "St&op Server"
msgstr "St&oppa Server"

#: /home/kovid/work/calibre/src/calibre/gui2/dialogs/config/config_ui.py:559
msgid "&Test Server"
msgstr "&Testserver"

#: /home/kovid/work/calibre/src/calibre/gui2/dialogs/config/config_ui.py:560
msgid "Run server &automatically on startup"
msgstr "Kör server och &automatiskt vid start"

#: /home/kovid/work/calibre/src/calibre/gui2/dialogs/config/config_ui.py:561
msgid "View &server logs"
msgstr "Visa &serverloggar"

#: /home/kovid/work/calibre/src/calibre/gui2/dialogs/config/config_ui.py:562
#: /home/kovid/work/calibre/src/calibre/gui2/wizard/stanza_ui.py:46
msgid ""
"<p>Remember to leave calibre running as the server only runs as long as "
"calibre is running.\n"
"<p>Stanza should see your calibre collection automatically. If not, try "
"adding the URL http://myhostname:8080 as a new catalog in the Stanza reader "
"on your iPhone. Here myhostname should be the fully qualified hostname or "
"the IP address of the computer calibre is running on."
msgstr ""
"<p> Kom ihåg att låta calibre köra eftersom server bara kör så länge calibre "
"är igång.\n"
"<p> Stanza borde se din calibre samling automatiskt. Om inte, prova att "
"lägga till webbadressen http://myhostname:8080 som en ny katalog i Stanza -"
"läsaren på din iPhone. Här värddatornamn bör vara fullständigt värdnamn "
"eller IP-adressen för datorn calibre körs på."

#: /home/kovid/work/calibre/src/calibre/gui2/dialogs/config/config_ui.py:564
msgid ""
"Here you can customize the behavior of Calibre by controlling what plugins "
"it uses."
msgstr ""
"Här kan du anpassa beteendet hos Calibre genom att kontrollera vilka "
"instickmoduler den använder."

#: /home/kovid/work/calibre/src/calibre/gui2/dialogs/config/config_ui.py:565
msgid "Enable/&Disable plugin"
msgstr "Aktivera Avaktivera instickmodul"

#: /home/kovid/work/calibre/src/calibre/gui2/dialogs/config/config_ui.py:566
msgid "&Customize plugin"
msgstr "Anpassa instickmodul"

#: /home/kovid/work/calibre/src/calibre/gui2/dialogs/config/config_ui.py:567
msgid "&Remove plugin"
msgstr "Ta bort instickfil"

#: /home/kovid/work/calibre/src/calibre/gui2/dialogs/config/config_ui.py:568
msgid "Add new plugin"
msgstr "Lägg till ny instickmodul"

#: /home/kovid/work/calibre/src/calibre/gui2/dialogs/config/config_ui.py:569
msgid "Plugin &file:"
msgstr "Insticks&fil:"

#: /home/kovid/work/calibre/src/calibre/gui2/dialogs/config/config_ui.py:571
msgid "&Add"
msgstr "Lägg till"

#: /home/kovid/work/calibre/src/calibre/gui2/dialogs/config/device_debug.py:21
msgid "Getting debug information"
msgstr "Hämtar felsökningsinformation"

#: /home/kovid/work/calibre/src/calibre/gui2/dialogs/config/device_debug.py:22
msgid "Copy to &clipboard"
msgstr "&Kopiera till Urklipp"

#: /home/kovid/work/calibre/src/calibre/gui2/dialogs/config/device_debug.py:24
msgid "Debug device detection"
msgstr "Felsöker enhetsdetektering"

#: /home/kovid/work/calibre/src/calibre/gui2/dialogs/config/save_template.py:44
msgid "Invalid template"
msgstr "Ogiltig mall"

#: /home/kovid/work/calibre/src/calibre/gui2/dialogs/config/save_template.py:45
msgid "The template %s is invalid:"
msgstr "Mallen %s är ogiltig:"

#: /home/kovid/work/calibre/src/calibre/gui2/dialogs/config/save_template_ui.py:42
msgid "Save &template"
msgstr "Spara mall"

#: /home/kovid/work/calibre/src/calibre/gui2/dialogs/config/save_template_ui.py:43
msgid ""
"By adjusting the template below, you can control what folders the files are "
"saved in and what filenames they are given. You can use the / character to "
"indicate sub-folders. Available metadata variables are described below. If a "
"particular book does not have some metadata, the variable will be replaced "
"by the empty string."
msgstr ""
"Genom att justera mallen nedan kan du styra vilka mappar filerna sparas i "
"och vilka filnamn de ges. Du kan använda / tecken för att visa undermappar. "
"Tillgängliga metadata variabler beskrivs nedan. Om en viss bok inte har "
"några metadata, kommer variabeln ersätts med en tom sträng."

#: /home/kovid/work/calibre/src/calibre/gui2/dialogs/config/save_template_ui.py:44
msgid "Available variables:"
msgstr "Tillgängliga variabler:"

#: /home/kovid/work/calibre/src/calibre/gui2/dialogs/config/social.py:34
msgid "Downloading social metadata, please wait..."
msgstr "Nedladdning social metadata, vänligen vänta..."

#: /home/kovid/work/calibre/src/calibre/gui2/dialogs/confirm_delete_ui.py:48
msgid "Are you sure?"
msgstr "Är du säker?"

#: /home/kovid/work/calibre/src/calibre/gui2/dialogs/confirm_delete_ui.py:50
msgid "&Show this warning again"
msgstr "Visa denna varning igen"

#: /home/kovid/work/calibre/src/calibre/gui2/dialogs/conversion_error_ui.py:41
msgid "ERROR"
msgstr "FEL"

#: /home/kovid/work/calibre/src/calibre/gui2/dialogs/fetch_metadata.py:58
msgid "Author Sort"
msgstr "Författarsortering"

#: /home/kovid/work/calibre/src/calibre/gui2/dialogs/fetch_metadata.py:60
msgid "ISBN"
msgstr "ISBN"

#: /home/kovid/work/calibre/src/calibre/gui2/dialogs/fetch_metadata.py:150
msgid "Finding metadata..."
msgstr "Söker metadata..."

#: /home/kovid/work/calibre/src/calibre/gui2/dialogs/fetch_metadata.py:162
msgid "Could not find metadata"
msgstr "Kunde inte hitta metadata"

#: /home/kovid/work/calibre/src/calibre/gui2/dialogs/fetch_metadata.py:163
msgid "The metadata download seems to have stalled. Try again later."
msgstr "Metadata hämtning tycks ha avstannat. Försök igen senare."

#: /home/kovid/work/calibre/src/calibre/gui2/dialogs/fetch_metadata.py:172
msgid "Warning"
msgstr "Varning"

#: /home/kovid/work/calibre/src/calibre/gui2/dialogs/fetch_metadata.py:173
msgid "Could not fetch metadata from:"
msgstr "Kunde inte hämta metadata från:"

#: /home/kovid/work/calibre/src/calibre/gui2/dialogs/fetch_metadata.py:177
msgid "No metadata found"
msgstr "Ingen metadata funnen"

#: /home/kovid/work/calibre/src/calibre/gui2/dialogs/fetch_metadata.py:178
msgid ""
"No metadata found, try adjusting the title and author or the ISBN key."
msgstr ""
"Ingen metadata funnen. Försök ändra titel och författare eller ISBN numret."

#: /home/kovid/work/calibre/src/calibre/gui2/dialogs/fetch_metadata_ui.py:81
msgid "Fetch metadata"
msgstr "Hämtar metadata"

#: /home/kovid/work/calibre/src/calibre/gui2/dialogs/fetch_metadata_ui.py:82
msgid ""
"<p>calibre can find metadata for your books from two locations: <b>Google "
"Books</b> and <b>isbndb.com</b>. <p>To use isbndb.com you must sign up for a "
"<a href=\"http://www.isbndb.com\">free account</a> and enter your access key "
"below."
msgstr ""
"<p> calibre kan hitta metadata om dina böcker från två platser: <b> Google "
"Books </ b> och <b> isbndb.com </ b>. <p> vill använda isbndb.com måste du "
"registrera dig för ett <a href=\"http://www.isbndb.com\"> gratis konto </ a> "
"och skriva in din behörighetskod nedan."

#: /home/kovid/work/calibre/src/calibre/gui2/dialogs/fetch_metadata_ui.py:83
msgid "&Access Key:"
msgstr "Behörighetskod"

#: /home/kovid/work/calibre/src/calibre/gui2/dialogs/fetch_metadata_ui.py:84
msgid "Fetch"
msgstr "Hämta"

#: /home/kovid/work/calibre/src/calibre/gui2/dialogs/fetch_metadata_ui.py:85
msgid "Matches"
msgstr "Träffar"

#: /home/kovid/work/calibre/src/calibre/gui2/dialogs/fetch_metadata_ui.py:86
msgid ""
"Select the book that most closely matches your copy from the list below"
msgstr "Välj den bok som bäst passar din kopia från listan nedan"

#: /home/kovid/work/calibre/src/calibre/gui2/dialogs/fetch_metadata_ui.py:87
msgid "Download &social metadata (tags/rating/etc.) for the selected book"
msgstr "Ladda ner &social metadata (tags / betyg / etc.) För den valda boken"

#: /home/kovid/work/calibre/src/calibre/gui2/dialogs/job_view_ui.py:37
msgid "Details of job"
msgstr "Jobbdetaljer"

#: /home/kovid/work/calibre/src/calibre/gui2/dialogs/jobs_ui.py:44
msgid "Active Jobs"
msgstr "Aktiva jobb"

#: /home/kovid/work/calibre/src/calibre/gui2/dialogs/jobs_ui.py:45
msgid "&Stop selected job"
msgstr "Av&sluta valt jobb"

#: /home/kovid/work/calibre/src/calibre/gui2/dialogs/jobs_ui.py:46
msgid "Show job &details"
msgstr "Visa jobb&detaljer"

#: /home/kovid/work/calibre/src/calibre/gui2/dialogs/jobs_ui.py:47
msgid "Stop &all jobs"
msgstr "Avsluta &alla jobb"

#: /home/kovid/work/calibre/src/calibre/gui2/dialogs/metadata_bulk_ui.py:136
msgid "Edit Meta information"
msgstr "Redigera metainformation"

#: /home/kovid/work/calibre/src/calibre/gui2/dialogs/metadata_bulk_ui.py:137
#: /home/kovid/work/calibre/src/calibre/gui2/dialogs/metadata_single_ui.py:353
msgid "Meta information"
msgstr "Metainformation"

#: /home/kovid/work/calibre/src/calibre/gui2/dialogs/metadata_bulk_ui.py:139
msgid "A&utomatically set author sort"
msgstr "A&utomatiskt  ange författaresortering"

#: /home/kovid/work/calibre/src/calibre/gui2/dialogs/metadata_bulk_ui.py:140
msgid "Author s&ort: "
msgstr "Författares&ortering "

#: /home/kovid/work/calibre/src/calibre/gui2/dialogs/metadata_bulk_ui.py:141
#: /home/kovid/work/calibre/src/calibre/gui2/dialogs/metadata_single_ui.py:360
msgid ""
"Specify how the author(s) of this book should be sorted. For example Charles "
"Dickens should be sorted as Dickens, Charles."
msgstr ""
"Ange hur författaren (er) av denna bok ska sorteras. Till exempel Charles "
"Dickens ska sorteras som Dickens, Charles."

#: /home/kovid/work/calibre/src/calibre/gui2/dialogs/metadata_bulk_ui.py:142
#: /home/kovid/work/calibre/src/calibre/gui2/dialogs/metadata_single_ui.py:363
msgid "&Rating:"
msgstr "Betyg:"

#: /home/kovid/work/calibre/src/calibre/gui2/dialogs/metadata_bulk_ui.py:143
#: /home/kovid/work/calibre/src/calibre/gui2/dialogs/metadata_bulk_ui.py:144
#: /home/kovid/work/calibre/src/calibre/gui2/dialogs/metadata_single_ui.py:364
#: /home/kovid/work/calibre/src/calibre/gui2/dialogs/metadata_single_ui.py:365
msgid "Rating of this book. 0-5 stars"
msgstr "Betyg på boken: 0-5 stjärnor"

#: /home/kovid/work/calibre/src/calibre/gui2/dialogs/metadata_bulk_ui.py:145
#: /home/kovid/work/calibre/src/calibre/gui2/dialogs/metadata_single_ui.py:366
msgid " stars"
msgstr " stjärnor"

#: /home/kovid/work/calibre/src/calibre/gui2/dialogs/metadata_bulk_ui.py:147
msgid "Add ta&gs: "
msgstr "Lägg till ta&ggar: "

#: /home/kovid/work/calibre/src/calibre/gui2/dialogs/metadata_bulk_ui.py:149
#: /home/kovid/work/calibre/src/calibre/gui2/dialogs/metadata_bulk_ui.py:150
#: /home/kovid/work/calibre/src/calibre/gui2/dialogs/metadata_single_ui.py:370
#: /home/kovid/work/calibre/src/calibre/gui2/dialogs/metadata_single_ui.py:371
msgid "Open Tag Editor"
msgstr "Öppna taggredigering"

#: /home/kovid/work/calibre/src/calibre/gui2/dialogs/metadata_bulk_ui.py:151
msgid "&Remove tags:"
msgstr "Ta bo&rt taggar:"

#: /home/kovid/work/calibre/src/calibre/gui2/dialogs/metadata_bulk_ui.py:152
msgid "Comma separated list of tags to remove from the books. "
msgstr "Kommaseparerad lista med taggar för att ta bort från böckerna. "

#: /home/kovid/work/calibre/src/calibre/gui2/dialogs/metadata_bulk_ui.py:156
msgid "Remove &format:"
msgstr "Ta bort &format:"

#: /home/kovid/work/calibre/src/calibre/gui2/dialogs/metadata_bulk_ui.py:157
msgid "&Swap title and author"
msgstr "Växla mellan titel och författare"

#: /home/kovid/work/calibre/src/calibre/gui2/dialogs/metadata_single.py:123
msgid "Not a valid picture"
msgstr "Inte en giltig bild"

#: /home/kovid/work/calibre/src/calibre/gui2/dialogs/metadata_single.py:136
msgid "Choose formats for "
msgstr "Välj format för "

#: /home/kovid/work/calibre/src/calibre/gui2/dialogs/metadata_single.py:137
#: /home/kovid/work/calibre/src/calibre/gui2/ui.py:985
msgid "Books"
msgstr "Böcker"

#: /home/kovid/work/calibre/src/calibre/gui2/dialogs/metadata_single.py:163
msgid "No permission"
msgstr "Ingen behörighet"

#: /home/kovid/work/calibre/src/calibre/gui2/dialogs/metadata_single.py:164
msgid "You do not have permission to read the following files:"
msgstr "Du har inte behörighet att läsa följande filer:"

#: /home/kovid/work/calibre/src/calibre/gui2/dialogs/metadata_single.py:187
#: /home/kovid/work/calibre/src/calibre/gui2/dialogs/metadata_single.py:188
msgid "No format selected"
msgstr "Inget format valt"

#: /home/kovid/work/calibre/src/calibre/gui2/dialogs/metadata_single.py:199
msgid "Could not read metadata"
msgstr "Kunde inte läsa metadata"

#: /home/kovid/work/calibre/src/calibre/gui2/dialogs/metadata_single.py:200
msgid "Could not read metadata from %s format"
msgstr "Kunde inte läsa metadata från %s format"

#: /home/kovid/work/calibre/src/calibre/gui2/dialogs/metadata_single.py:245
#: /home/kovid/work/calibre/src/calibre/gui2/dialogs/metadata_single.py:251
msgid "Could not read cover"
msgstr "Kunde inte läsa omslag"

#: /home/kovid/work/calibre/src/calibre/gui2/dialogs/metadata_single.py:246
msgid "Could not read cover from %s format"
msgstr "Kunde inte läsa omslag från %s format"

#: /home/kovid/work/calibre/src/calibre/gui2/dialogs/metadata_single.py:252
msgid "The cover in the %s format is invalid"
msgstr "Omslaget i %s format är ogiltigt"

#: /home/kovid/work/calibre/src/calibre/gui2/dialogs/metadata_single.py:289
msgid "Abort the editing of all remaining books"
msgstr "Avbryt redigering av alla kvarvarande böcker"

#: /home/kovid/work/calibre/src/calibre/gui2/dialogs/metadata_single.py:404
#: /home/kovid/work/calibre/src/calibre/gui2/dialogs/metadata_single.py:409
msgid "This ISBN number is valid"
msgstr "Detta ISBN-nummer är giltigt"

#: /home/kovid/work/calibre/src/calibre/gui2/dialogs/metadata_single.py:412
msgid "This ISBN number is invalid"
msgstr "Denna ISBN-nummer är ogiltigt"

#: /home/kovid/work/calibre/src/calibre/gui2/dialogs/metadata_single.py:508
msgid "Downloading cover..."
msgstr "Hämtar omslag..."

#: /home/kovid/work/calibre/src/calibre/gui2/dialogs/metadata_single.py:520
#: /home/kovid/work/calibre/src/calibre/gui2/dialogs/metadata_single.py:525
#: /home/kovid/work/calibre/src/calibre/gui2/dialogs/metadata_single.py:531
msgid "Cannot fetch cover"
msgstr "Kan inte hämta omslag"

#: /home/kovid/work/calibre/src/calibre/gui2/dialogs/metadata_single.py:521
#: /home/kovid/work/calibre/src/calibre/gui2/dialogs/metadata_single.py:532
msgid "<b>Could not fetch cover.</b><br/>"
msgstr "<b>Kunde inte hämta omslag.</b><br/>"

#: /home/kovid/work/calibre/src/calibre/gui2/dialogs/metadata_single.py:522
msgid "The download timed out."
msgstr "Hämtningen avbröts"

#: /home/kovid/work/calibre/src/calibre/gui2/dialogs/metadata_single.py:526
msgid "Could not find cover for this book. Try specifying the ISBN first."
msgstr "Kunde inte hitta omslag för denna bok. Försök ange ISBN först."

#: /home/kovid/work/calibre/src/calibre/gui2/dialogs/metadata_single.py:538
msgid "Bad cover"
msgstr "Dåligt omslag"

#: /home/kovid/work/calibre/src/calibre/gui2/dialogs/metadata_single.py:539
msgid "The cover is not a valid picture"
msgstr "Omslaget är inte en giltig bild"

#: /home/kovid/work/calibre/src/calibre/gui2/dialogs/metadata_single.py:569
msgid "There were errors"
msgstr "Där fanns fel"

#: /home/kovid/work/calibre/src/calibre/gui2/dialogs/metadata_single.py:570
msgid "There were errors downloading social metadata"
msgstr "Där fanns fel vid hämtningen av social metadata"

#: /home/kovid/work/calibre/src/calibre/gui2/dialogs/metadata_single.py:594
msgid "Cannot fetch metadata"
msgstr "Kunde inte hämta metadata"

#: /home/kovid/work/calibre/src/calibre/gui2/dialogs/metadata_single.py:595
msgid "You must specify at least one of ISBN, Title, Authors or Publisher"
msgstr "Du måste ange minst en av ISBN, titel, författare eller förlag"

#: /home/kovid/work/calibre/src/calibre/gui2/dialogs/metadata_single.py:657
msgid "Permission denied"
msgstr "Åtkomst nekad"

#: /home/kovid/work/calibre/src/calibre/gui2/dialogs/metadata_single.py:658
msgid "Could not open %s. Is it being used by another program?"
msgstr "Kunde inte öppna %s. Kanske det används av ett annat program?"

#: /home/kovid/work/calibre/src/calibre/gui2/dialogs/metadata_single_ui.py:352
msgid "Edit Meta Information"
msgstr "Redigera metainformation"

#: /home/kovid/work/calibre/src/calibre/gui2/dialogs/metadata_single_ui.py:356
msgid "Swap the author and title"
msgstr "Byt författare och titel"

#: /home/kovid/work/calibre/src/calibre/gui2/dialogs/metadata_single_ui.py:359
msgid "Author S&ort: "
msgstr "Författars&ortering: "

#: /home/kovid/work/calibre/src/calibre/gui2/dialogs/metadata_single_ui.py:361
msgid ""
"Automatically create the author sort entry based on the current author entry"
msgstr ""
"Skapa automatiskt posten sortera författare baserat på nuvarande "
"författareposten"

#: /home/kovid/work/calibre/src/calibre/gui2/dialogs/metadata_single_ui.py:375
msgid "Remove unused series (Series that have no books)"
msgstr "Ta bort oanvända serier (serier som inte har några böcker)"

#: /home/kovid/work/calibre/src/calibre/gui2/dialogs/metadata_single_ui.py:377
msgid "IS&BN:"
msgstr "IS&BN:"

#: /home/kovid/work/calibre/src/calibre/gui2/dialogs/metadata_single_ui.py:378
msgid "Publishe&d:"
msgstr "Förlag&d:"

#: /home/kovid/work/calibre/src/calibre/gui2/dialogs/metadata_single_ui.py:381
msgid "dd MMM yyyy"
msgstr "dd MMM yyyy"

#: /home/kovid/work/calibre/src/calibre/gui2/dialogs/metadata_single_ui.py:382
msgid "&Date:"
msgstr "&Datum:"

#: /home/kovid/work/calibre/src/calibre/gui2/dialogs/metadata_single_ui.py:383
msgid "&Comments"
msgstr "&Kommentarer"

#: /home/kovid/work/calibre/src/calibre/gui2/dialogs/metadata_single_ui.py:384
msgid "&Fetch metadata from server"
msgstr "Hämta metadata från servern"

#: /home/kovid/work/calibre/src/calibre/gui2/dialogs/metadata_single_ui.py:385
msgid "Available Formats"
msgstr "Tillgängliga format:"

#: /home/kovid/work/calibre/src/calibre/gui2/dialogs/metadata_single_ui.py:386
msgid "Add a new format for this book to the database"
msgstr "Lägg till ett nytt format för den här boken till databasen"

#: /home/kovid/work/calibre/src/calibre/gui2/dialogs/metadata_single_ui.py:388
msgid "Remove the selected formats for this book from the database."
msgstr "Ta bort det valda formatet för den här boken från databasen."

#: /home/kovid/work/calibre/src/calibre/gui2/dialogs/metadata_single_ui.py:390
msgid "Set the cover for the book from the selected format"
msgstr "Ange omslag för boken från det valda formatet"

#: /home/kovid/work/calibre/src/calibre/gui2/dialogs/metadata_single_ui.py:392
msgid "Update metadata from the metadata in the selected format"
msgstr "Uppdatera metadata från metadata i det valda formatet"

#: /home/kovid/work/calibre/src/calibre/gui2/dialogs/metadata_single_ui.py:397
msgid "Reset cover to default"
msgstr "Återställ omslaget"

#: /home/kovid/work/calibre/src/calibre/gui2/dialogs/metadata_single_ui.py:399
msgid "Download &cover"
msgstr "Hämta omslag"

#: /home/kovid/work/calibre/src/calibre/gui2/dialogs/password_ui.py:56
msgid "Password needed"
msgstr "Lösenord krävs"

#: /home/kovid/work/calibre/src/calibre/gui2/dialogs/progress.py:53
msgid "Aborting..."
msgstr "Avbryter..."

#: /home/kovid/work/calibre/src/calibre/gui2/dialogs/scheduler.py:117
msgid "Need username and password"
msgstr "Behöver användarnamn och lösenord"

#: /home/kovid/work/calibre/src/calibre/gui2/dialogs/scheduler.py:118
msgid "You must provide a username and/or password to use this news source."
msgstr ""
"Du måste ange ett användarnamn och / eller lösenord för att använda denna "
"nyhetskälla."

#: /home/kovid/work/calibre/src/calibre/gui2/dialogs/scheduler.py:169
msgid "Created by: "
msgstr "Skapad av: "

#: /home/kovid/work/calibre/src/calibre/gui2/dialogs/scheduler.py:176
msgid "Last downloaded: never"
msgstr "Senast hämtad: aldrig"

#: /home/kovid/work/calibre/src/calibre/gui2/dialogs/scheduler.py:191
msgid "%d days, %d hours and %d minutes ago"
msgstr "%d dagar, %d timmar och %d minuter sedan"

#: /home/kovid/work/calibre/src/calibre/gui2/dialogs/scheduler.py:193
msgid "Last downloaded"
msgstr "Senast hämtad"

#: /home/kovid/work/calibre/src/calibre/gui2/dialogs/scheduler.py:213
#: /home/kovid/work/calibre/src/calibre/gui2/dialogs/scheduler_ui.py:190
msgid "Schedule news download"
msgstr "Schemalägg nyhetshämtning"

#: /home/kovid/work/calibre/src/calibre/gui2/dialogs/scheduler.py:216
msgid "Add a custom news source"
msgstr "Lägg till en anpassad nyhetskälla"

#: /home/kovid/work/calibre/src/calibre/gui2/dialogs/scheduler_ui.py:191
#: /home/kovid/work/calibre/src/calibre/gui2/dialogs/user_profiles.py:278
msgid "Recipes"
msgstr "Recept"

#: /home/kovid/work/calibre/src/calibre/gui2/dialogs/scheduler_ui.py:192
msgid "Download all scheduled recipes at once"
msgstr "Hämta alla schemalagda recept på en gång"

#: /home/kovid/work/calibre/src/calibre/gui2/dialogs/scheduler_ui.py:193
msgid "Download &all scheduled"
msgstr "Hämta &allt schemalagt"

#: /home/kovid/work/calibre/src/calibre/gui2/dialogs/scheduler_ui.py:194
msgid "blurb"
msgstr "baksidestext"

#: /home/kovid/work/calibre/src/calibre/gui2/dialogs/scheduler_ui.py:195
msgid "&Schedule for download:"
msgstr "&Schemalägg för hämtning:"

#: /home/kovid/work/calibre/src/calibre/gui2/dialogs/scheduler_ui.py:196
#: /home/kovid/work/calibre/src/calibre/gui2/dialogs/scheduler_ui.py:206
msgid "Every "
msgstr "Var "

#: /home/kovid/work/calibre/src/calibre/gui2/dialogs/scheduler_ui.py:197
msgid "day"
msgstr "dag"

#: /home/kovid/work/calibre/src/calibre/gui2/dialogs/scheduler_ui.py:198
msgid "Monday"
msgstr "måndag"

#: /home/kovid/work/calibre/src/calibre/gui2/dialogs/scheduler_ui.py:199
msgid "Tuesday"
msgstr "tisdag"

#: /home/kovid/work/calibre/src/calibre/gui2/dialogs/scheduler_ui.py:200
msgid "Wednesday"
msgstr "onsdag"

#: /home/kovid/work/calibre/src/calibre/gui2/dialogs/scheduler_ui.py:201
msgid "Thursday"
msgstr "torsdag"

#: /home/kovid/work/calibre/src/calibre/gui2/dialogs/scheduler_ui.py:202
msgid "Friday"
msgstr "fredag"

#: /home/kovid/work/calibre/src/calibre/gui2/dialogs/scheduler_ui.py:203
msgid "Saturday"
msgstr "lördag"

#: /home/kovid/work/calibre/src/calibre/gui2/dialogs/scheduler_ui.py:204
msgid "Sunday"
msgstr "söndag"

#: /home/kovid/work/calibre/src/calibre/gui2/dialogs/scheduler_ui.py:205
msgid "at"
msgstr "vid"

#: /home/kovid/work/calibre/src/calibre/gui2/dialogs/scheduler_ui.py:207
msgid ""
"Interval at which to download this recipe. A value of zero means that the "
"recipe will be downloaded every hour."
msgstr ""
"Hämtningsintervall för detta recept. Ett värde på noll innebär att receptet "
"hämtas varje timme."

#: /home/kovid/work/calibre/src/calibre/gui2/dialogs/scheduler_ui.py:208
#: /home/kovid/work/calibre/src/calibre/gui2/dialogs/scheduler_ui.py:220
#: /home/kovid/work/calibre/src/calibre/gui2/dialogs/user_profiles_ui.py:263
msgid " days"
msgstr " dagar"

#: /home/kovid/work/calibre/src/calibre/gui2/dialogs/scheduler_ui.py:209
msgid "&Account"
msgstr "Konto"

#: /home/kovid/work/calibre/src/calibre/gui2/dialogs/scheduler_ui.py:213
msgid "For the scheduling to work, you must leave calibre running."
msgstr "För schemaläggning ska fungera måste du lämna calibre igång."

#: /home/kovid/work/calibre/src/calibre/gui2/dialogs/scheduler_ui.py:214
msgid "&Schedule"
msgstr "&Schemalägg"

#: /home/kovid/work/calibre/src/calibre/gui2/dialogs/scheduler_ui.py:215
msgid "Add &title as tag"
msgstr "Lägg till &titel som tagg"

#: /home/kovid/work/calibre/src/calibre/gui2/dialogs/scheduler_ui.py:216
msgid "&Extra  tags:"
msgstr "&Extra  taggar:"

#: /home/kovid/work/calibre/src/calibre/gui2/dialogs/scheduler_ui.py:217
msgid "&Advanced"
msgstr "&Avancerad"

#: /home/kovid/work/calibre/src/calibre/gui2/dialogs/scheduler_ui.py:218
msgid "&Download now"
msgstr "Hämta nu"

#: /home/kovid/work/calibre/src/calibre/gui2/dialogs/scheduler_ui.py:219
msgid ""
"Delete downloaded news older than the specified number of days. Set to zero "
"to disable."
msgstr ""
"Radera hämtade nyheter äldre än angivet antal dagar. Ange noll för att "
"inaktivera."

#: /home/kovid/work/calibre/src/calibre/gui2/dialogs/scheduler_ui.py:221
msgid "Delete downloaded news older than "
msgstr "Radera hämtade nyheter äldre än "

#: /home/kovid/work/calibre/src/calibre/gui2/dialogs/search_item_ui.py:36
msgid "contains"
msgstr "innehåller"

#: /home/kovid/work/calibre/src/calibre/gui2/dialogs/search_item_ui.py:37
msgid "The text to search for. It is interpreted as a regular expression."
msgstr "Den text som ska söka efter. Det tolkas som ett reguljärt uttryck."

#: /home/kovid/work/calibre/src/calibre/gui2/dialogs/search_item_ui.py:38
msgid ""
"<p>Negate this match. That is, only return results that <b>do not</b> match "
"this query."
msgstr ""
"<p> Negera denna matchning. Det vill säga returnera bara resultat som <b> "
"inte </ b> passar denna fråga."

#: /home/kovid/work/calibre/src/calibre/gui2/dialogs/search_item_ui.py:39
msgid "Negate"
msgstr "Negera"

#: /home/kovid/work/calibre/src/calibre/gui2/dialogs/search_ui.py:88
msgid "Advanced Search"
msgstr "Avancerad sökning"

#: /home/kovid/work/calibre/src/calibre/gui2/dialogs/search_ui.py:89
msgid "Find entries that have..."
msgstr "Hitta inlägg som ..."

#: /home/kovid/work/calibre/src/calibre/gui2/dialogs/search_ui.py:90
msgid "&All these words:"
msgstr "&Alla dessa ord:"

#: /home/kovid/work/calibre/src/calibre/gui2/dialogs/search_ui.py:91
msgid "This exact &phrase:"
msgstr "Denna exakt fras:"

#: /home/kovid/work/calibre/src/calibre/gui2/dialogs/search_ui.py:92
msgid "&One or more of these words:"
msgstr "Ett eller flera av dessa &ord:"

#: /home/kovid/work/calibre/src/calibre/gui2/dialogs/search_ui.py:93
msgid "But dont show entries that have..."
msgstr "Men visa inte poster som har ..."

#: /home/kovid/work/calibre/src/calibre/gui2/dialogs/search_ui.py:94
msgid "Any of these &unwanted words:"
msgstr "Något av dessa och oönskade ord:"

#: /home/kovid/work/calibre/src/calibre/gui2/dialogs/search_ui.py:95
msgid ""
"See the <a href=\"http://calibre-ebook.com/user_manual/gui.html#the-search-"
"interface\">User Manual</a> for more help"
msgstr ""
"Se <a href=\"http://calibre-ebook.com/user_manual/gui.html#the-search-"
"interface\"> Bruksanvisning </ a> för mer hjälp"

#: /home/kovid/work/calibre/src/calibre/gui2/dialogs/select_formats.py:45
msgid "Choose formats"
msgstr "Välj format"

#: /home/kovid/work/calibre/src/calibre/gui2/dialogs/tag_editor.py:64
msgid "Are your sure?"
msgstr "Är du säker?"

#: /home/kovid/work/calibre/src/calibre/gui2/dialogs/tag_editor.py:65
msgid ""
"The following tags are used by one or more books. Are you certain you want "
"to delete them?"
msgstr ""
"Följande taggar används av en eller flera böcker. Är du säker på att du vill "
"ta bort dem?"

#: /home/kovid/work/calibre/src/calibre/gui2/dialogs/tag_editor_ui.py:123
msgid "Tag Editor"
msgstr "Taggredigerare"

#: /home/kovid/work/calibre/src/calibre/gui2/dialogs/tag_editor_ui.py:124
msgid "A&vailable tags"
msgstr "Tillgängliga taggar"

#: /home/kovid/work/calibre/src/calibre/gui2/dialogs/tag_editor_ui.py:125
msgid ""
"Delete tag from database. This will unapply the tag from all books and then "
"remove it from the database."
msgstr ""
"Ta bort taggen från databasen. Detta kommer ta bort taggen från alla böcker "
"och sedan ta bort den från databasen."

#: /home/kovid/work/calibre/src/calibre/gui2/dialogs/tag_editor_ui.py:127
msgid "Apply tag to current book"
msgstr "Sätt tag på aktuell bok"

#: /home/kovid/work/calibre/src/calibre/gui2/dialogs/tag_editor_ui.py:129
msgid "A&pplied tags"
msgstr "Tilläm&pa taggar"

#: /home/kovid/work/calibre/src/calibre/gui2/dialogs/tag_editor_ui.py:130
msgid "Unapply (remove) tag from current book"
msgstr "Ta bort tag från aktuell bok"

#: /home/kovid/work/calibre/src/calibre/gui2/dialogs/tag_editor_ui.py:132
msgid "&Add tag:"
msgstr "Lägg till tagg:"

#: /home/kovid/work/calibre/src/calibre/gui2/dialogs/tag_editor_ui.py:133
msgid ""
"If the tag you want is not in the available list, you can add it here. "
"Accepts a comma separated list of tags."
msgstr ""
"Om taggen du vill använda inte finns på listan, kan du lägga till den här. "
"Accepterar en kommaseparerad lista med taggar."

#: /home/kovid/work/calibre/src/calibre/gui2/dialogs/tag_editor_ui.py:134
msgid "Add tag to available tags and apply it to current book"
msgstr "Lägg tag till tillgängliga taggar och tillämpa den på aktuell bok"

#: /home/kovid/work/calibre/src/calibre/gui2/dialogs/test_email_ui.py:50
msgid "Test email settings"
msgstr "Testa e-postsinställningar"

#: /home/kovid/work/calibre/src/calibre/gui2/dialogs/test_email_ui.py:51
msgid "Send test mail from %s to:"
msgstr "Skicka testpost från %s till:"

#: /home/kovid/work/calibre/src/calibre/gui2/dialogs/test_email_ui.py:52
#: /home/kovid/work/calibre/src/calibre/gui2/filename_pattern_ui.py:115
msgid "&Test"
msgstr "&Testa"

#: /home/kovid/work/calibre/src/calibre/gui2/dialogs/user_profiles.py:127
msgid "No recipe selected"
msgstr "Inget recept valt"

#: /home/kovid/work/calibre/src/calibre/gui2/dialogs/user_profiles.py:132
msgid "The attached file: %s is a recipe to download %s."
msgstr "Den bifogade filen: %s är ett recept att hämta %s."

#: /home/kovid/work/calibre/src/calibre/gui2/dialogs/user_profiles.py:133
msgid "Recipe for "
msgstr "Recept för "

#: /home/kovid/work/calibre/src/calibre/gui2/dialogs/user_profiles.py:150
#: /home/kovid/work/calibre/src/calibre/gui2/dialogs/user_profiles.py:161
#: /home/kovid/work/calibre/src/calibre/gui2/dialogs/user_profiles_ui.py:255
msgid "Switch to Advanced mode"
msgstr "Växla till avancerad inställning"

#: /home/kovid/work/calibre/src/calibre/gui2/dialogs/user_profiles.py:156
#: /home/kovid/work/calibre/src/calibre/gui2/dialogs/user_profiles.py:164
msgid "Switch to Basic mode"
msgstr "Växla till grundläggande inställning"

#: /home/kovid/work/calibre/src/calibre/gui2/dialogs/user_profiles.py:174
msgid "Feed must have a title"
msgstr "Flöde måste ha en titel"

#: /home/kovid/work/calibre/src/calibre/gui2/dialogs/user_profiles.py:175
msgid "The feed must have a title"
msgstr "Flödet måste ha en titel"

#: /home/kovid/work/calibre/src/calibre/gui2/dialogs/user_profiles.py:179
msgid "Feed must have a URL"
msgstr "Flöde måste ha en URL"

#: /home/kovid/work/calibre/src/calibre/gui2/dialogs/user_profiles.py:180
msgid "The feed %s must have a URL"
msgstr "Flödet %s  måste ha en URL"

#: /home/kovid/work/calibre/src/calibre/gui2/dialogs/user_profiles.py:185
msgid "Already exists"
msgstr "Finns redan"

#: /home/kovid/work/calibre/src/calibre/gui2/dialogs/user_profiles.py:186
msgid "This feed has already been added to the recipe"
msgstr "Detta flöde har redan lagts till receptet"

#: /home/kovid/work/calibre/src/calibre/gui2/dialogs/user_profiles.py:227
#: /home/kovid/work/calibre/src/calibre/gui2/dialogs/user_profiles.py:236
#: /home/kovid/work/calibre/src/calibre/gui2/dialogs/user_profiles.py:286
msgid "Invalid input"
msgstr "Felaktigt indata"

#: /home/kovid/work/calibre/src/calibre/gui2/dialogs/user_profiles.py:228
#: /home/kovid/work/calibre/src/calibre/gui2/dialogs/user_profiles.py:237
#: /home/kovid/work/calibre/src/calibre/gui2/dialogs/user_profiles.py:287
msgid "<p>Could not create recipe. Error:<br>%s"
msgstr "<p> Kunde inte skapa recept. Fel: <br>%s"

#: /home/kovid/work/calibre/src/calibre/gui2/dialogs/user_profiles.py:241
#: /home/kovid/work/calibre/src/calibre/gui2/dialogs/user_profiles.py:263
#: /home/kovid/work/calibre/src/calibre/gui2/dialogs/user_profiles.py:290
msgid "Replace recipe?"
msgstr "Ersätt recept?"

#: /home/kovid/work/calibre/src/calibre/gui2/dialogs/user_profiles.py:242
#: /home/kovid/work/calibre/src/calibre/gui2/dialogs/user_profiles.py:264
#: /home/kovid/work/calibre/src/calibre/gui2/dialogs/user_profiles.py:291
msgid "A custom recipe named %s already exists. Do you want to replace it?"
msgstr "Ett anpassat recept med namnet %s finns redan. Vill du ersätta det?"

#: /home/kovid/work/calibre/src/calibre/gui2/dialogs/user_profiles.py:257
msgid "Pick recipe"
msgstr "Välj recept"

#: /home/kovid/work/calibre/src/calibre/gui2/dialogs/user_profiles.py:257
msgid "Pick the recipe to customize"
msgstr "Välj recept för anpassning"

#: /home/kovid/work/calibre/src/calibre/gui2/dialogs/user_profiles.py:277
msgid "Choose a recipe file"
msgstr "Välj en receptfil"

#: /home/kovid/work/calibre/src/calibre/gui2/dialogs/user_profiles_ui.py:248
msgid "Add custom news source"
msgstr "Lägg till anpassad nyhetskälla"

#: /home/kovid/work/calibre/src/calibre/gui2/dialogs/user_profiles_ui.py:249
msgid "Available user recipes"
msgstr "Tillgängliga användarrecept"

#: /home/kovid/work/calibre/src/calibre/gui2/dialogs/user_profiles_ui.py:250
msgid "Add/Update &recipe"
msgstr "Lägg till/Uppdatera &recept"

#: /home/kovid/work/calibre/src/calibre/gui2/dialogs/user_profiles_ui.py:251
msgid "&Remove recipe"
msgstr "Ta &bort recept"

#: /home/kovid/work/calibre/src/calibre/gui2/dialogs/user_profiles_ui.py:252
msgid "&Share recipe"
msgstr "&Dela recept"

#: /home/kovid/work/calibre/src/calibre/gui2/dialogs/user_profiles_ui.py:253
msgid "Customize &builtin recipe"
msgstr "Anpassa in&byggda recept"

#: /home/kovid/work/calibre/src/calibre/gui2/dialogs/user_profiles_ui.py:254
msgid "&Load recipe from file"
msgstr "Hämta recept från fil"

#: /home/kovid/work/calibre/src/calibre/gui2/dialogs/user_profiles_ui.py:256
msgid ""
"<html><head><meta name=\"qrichtext\" content=\"1\" /><style "
"type=\"text/css\">\n"
"p, li { white-space: pre-wrap; }\n"
"</style></head><body style=\" font-family:'DejaVu Sans'; font-size:10pt; "
"font-weight:400; font-style:normal;\">\n"
"<p style=\" margin-top:12px; margin-bottom:12px; margin-left:0px; margin-"
"right:0px; -qt-block-indent:0; text-indent:0px;\">Create a basic news "
"recipe, by adding RSS feeds to it. <br />For most feeds, you will have to "
"use the \"Advanced mode\" to further customize the fetch "
"process.</p></body></html>"
msgstr ""
"<html> <head> <meta name=\"qrichtext\" content=\"1\" /> <style "
"type=\"text/css\">\n"
"p, li (white-space: pre-wrap;)\n"
"</style> </head> <body style=\" font-family:'DejaVu Sans'; font-size:10pt; "
"font-weight:400; font-style:normal;\">\n"
"<p style=\" margin-top:12px; margin-bottom:12px; margin-left:0px; margin-"
"right:0px; -qt-block-indent:0; text-indent:0px;\"> Skapa ett grundläggande "
"nyhetsrecept, genom att lägga till RSS-flöden för det. <br /> För de flesta "
"typer av flöden, måste du använda \"Avancerat läge\" för att ytterligare "
"anpassa hämtprocessen. </p> </body> </html>"

#: /home/kovid/work/calibre/src/calibre/gui2/dialogs/user_profiles_ui.py:260
msgid "Recipe &title:"
msgstr "Recept&titel"

#: /home/kovid/work/calibre/src/calibre/gui2/dialogs/user_profiles_ui.py:261
msgid "&Oldest article:"
msgstr "Äldsta artikel:"

#: /home/kovid/work/calibre/src/calibre/gui2/dialogs/user_profiles_ui.py:262
msgid "The oldest article to download"
msgstr "Äldsta artikeln att hämta"

#: /home/kovid/work/calibre/src/calibre/gui2/dialogs/user_profiles_ui.py:264
msgid "&Max. number of articles per feed:"
msgstr "&Max. antal artiklar per flöde:"

#: /home/kovid/work/calibre/src/calibre/gui2/dialogs/user_profiles_ui.py:265
msgid "Maximum number of articles to download per feed."
msgstr "Maximalt antal artiklar att ladda ner per flöde."

#: /home/kovid/work/calibre/src/calibre/gui2/dialogs/user_profiles_ui.py:266
msgid "Feeds in recipe"
msgstr "Flöde i recept"

#: /home/kovid/work/calibre/src/calibre/gui2/dialogs/user_profiles_ui.py:268
msgid "Remove feed from recipe"
msgstr "Ta bort flöde från recept"

#: /home/kovid/work/calibre/src/calibre/gui2/dialogs/user_profiles_ui.py:271
#: /home/kovid/work/calibre/src/calibre/gui2/dialogs/user_profiles_ui.py:274
msgid "Add feed to recipe"
msgstr "Lägg till flöde till recept"

#: /home/kovid/work/calibre/src/calibre/gui2/dialogs/user_profiles_ui.py:272
msgid "&Feed title:"
msgstr "&Flödestitel:"

#: /home/kovid/work/calibre/src/calibre/gui2/dialogs/user_profiles_ui.py:273
msgid "Feed &URL:"
msgstr "Flödes&URL"

#: /home/kovid/work/calibre/src/calibre/gui2/dialogs/user_profiles_ui.py:275
msgid "&Add feed"
msgstr "Lägg till flöde"

#: /home/kovid/work/calibre/src/calibre/gui2/dialogs/user_profiles_ui.py:276
msgid ""
"For help with writing advanced news recipes, please visit <a "
"href=\"http://calibre.kovidgoyal.net/user_manual/news.html\">User Recipes</a>"
msgstr ""
"För hjälp med att skriva avancerade nyhetsrecept besök <a "
"href=\"http://calibre.kovidgoyal.net/user_manual/news.html\"> User Recept </ "
"a>"

#: /home/kovid/work/calibre/src/calibre/gui2/dialogs/user_profiles_ui.py:277
msgid "Recipe source code (python)"
msgstr "Receptkällkod (python)"

#: /home/kovid/work/calibre/src/calibre/gui2/filename_pattern_ui.py:107
msgid ""
"<!DOCTYPE HTML PUBLIC \"-//W3C//DTD HTML 4.0//EN\" "
"\"http://www.w3.org/TR/REC-html40/strict.dtd\">\n"
"<html><head><meta name=\"qrichtext\" content=\"1\" /><style "
"type=\"text/css\">\n"
"p, li { white-space: pre-wrap; }\n"
"</style></head><body style=\" font-family:'Candara'; font-size:10pt; font-"
"weight:400; font-style:normal;\">\n"
"<p style=\" margin-top:12px; margin-bottom:12px; margin-left:0px; margin-"
"right:0px; -qt-block-indent:0; text-indent:0px;\">Set a regular expression "
"pattern to use when trying to guess ebook metadata from filenames. </p>\n"
"<p style=\" margin-top:12px; margin-bottom:12px; margin-left:0px; margin-"
"right:0px; -qt-block-indent:0; text-indent:0px;\">A <a "
"href=\"http://docs.python.org/lib/re-syntax.html\"><span style=\" text-"
"decoration: underline; color:#0000ff;\">reference</span></a> on the syntax "
"of regular expressions is available.</p>\n"
"<p style=\" margin-top:12px; margin-bottom:12px; margin-left:0px; margin-"
"right:0px; -qt-block-indent:0; text-indent:0px;\">Use the <span style=\" "
"font-weight:600;\">Test</span> functionality below to test your regular "
"expression on a few sample filenames. The group names for the various "
"metadata entries are documented in tooltips.</p></body></html>"
msgstr ""
"<!DOCTYPE HTML PUBLIC \"-//W3C//DTD HTML 4.0//EN\" "
"\"http://www.w3.org/TR/REC-html40/strict.dtd\">\n"
"<html> <head> <meta name=\"qrichtext\" content=\"1\" /> <style "
"type=\"text/css\">\n"
"p, li (white-space: pre-wrap;)\n"
"</style> </head> <body style=\" font-family:'Candara'; font-size:10pt; font-"
"weight:400; font-style:normal;\">\n"
"<p style=\" margin-top:12px; margin-bottom:12px; margin-left:0px; margin-"
"right:0px; -qt-block-indent:0; text-indent:0px;\"> Ange ett reguljärt "
"uttrycksmönster att använda när man försöker gissa e-boks metadata från "
"filnamn. </p>\n"
"<p style=\" margin-top:12px; margin-bottom:12px; margin-left:0px; margin-"
"right:0px; -qt-block-indent:0; text-indent:0px;\"> A <a href = "
"\"http://docs.python.org/lib/re-syntax.html\"> <span style=\" text-"
"decoration: underline; color:#0000ff;\"> referens </ span> </a > på syntax "
"för reguljära uttryck finns. </ p>\n"
"<p style=\" margin-top:12px; margin-bottom:12px; margin-left:0px; margin-"
"right:0px; -qt-block-indent:0; text-indent:0px;\"> Använd <span style = "
"\"font-weight: 600;\"> Test </ span> funktionaliten nedan för att testa ditt "
"vanliga uttryck på ett par exempel på filnamn. Gruppnamnen för de olika "
"metadata poster dokumenteras i verktygstips. </ P> </ body> </ html>"

#: /home/kovid/work/calibre/src/calibre/gui2/filename_pattern_ui.py:114
msgid "Regular &expression"
msgstr "Reguljärt &uttryck"

#: /home/kovid/work/calibre/src/calibre/gui2/filename_pattern_ui.py:116
msgid "File &name:"
msgstr "Fil&namn:"

#: /home/kovid/work/calibre/src/calibre/gui2/filename_pattern_ui.py:117
msgid "Test"
msgstr "Test"

#: /home/kovid/work/calibre/src/calibre/gui2/filename_pattern_ui.py:118
msgid "Title:"
msgstr "Titel:"

#: /home/kovid/work/calibre/src/calibre/gui2/filename_pattern_ui.py:119
msgid "Regular expression (?P&lt;title&gt;)"
msgstr "Reguljära uttryck (?P&lt;title&gt;)"

#: /home/kovid/work/calibre/src/calibre/gui2/filename_pattern_ui.py:120
#: /home/kovid/work/calibre/src/calibre/gui2/filename_pattern_ui.py:123
#: /home/kovid/work/calibre/src/calibre/gui2/filename_pattern_ui.py:126
#: /home/kovid/work/calibre/src/calibre/gui2/filename_pattern_ui.py:129
#: /home/kovid/work/calibre/src/calibre/gui2/filename_pattern_ui.py:132
#: /home/kovid/work/calibre/src/calibre/gui2/widgets.py:78
#: /home/kovid/work/calibre/src/calibre/gui2/widgets.py:82
#: /home/kovid/work/calibre/src/calibre/gui2/widgets.py:87
#: /home/kovid/work/calibre/src/calibre/gui2/widgets.py:92
#: /home/kovid/work/calibre/src/calibre/gui2/widgets.py:94
msgid "No match"
msgstr "Ingen träff"

#: /home/kovid/work/calibre/src/calibre/gui2/filename_pattern_ui.py:121
msgid "Authors:"
msgstr "Författare:"

#: /home/kovid/work/calibre/src/calibre/gui2/filename_pattern_ui.py:122
msgid "Regular expression (?P<author>)"
msgstr "Reguljära uttryck (?P<author>)"

#: /home/kovid/work/calibre/src/calibre/gui2/filename_pattern_ui.py:124
msgid "Series:"
msgstr "Serier:"

#: /home/kovid/work/calibre/src/calibre/gui2/filename_pattern_ui.py:125
msgid "Regular expression (?P<series>)"
msgstr "Reguljära uttryck (?P<series>)"

#: /home/kovid/work/calibre/src/calibre/gui2/filename_pattern_ui.py:127
msgid "Series index:"
msgstr "Indexserier:"

#: /home/kovid/work/calibre/src/calibre/gui2/filename_pattern_ui.py:128
msgid "Regular expression (?P<series_index>)"
msgstr "Reguljära uttryck (?P<series_index>)"

#: /home/kovid/work/calibre/src/calibre/gui2/filename_pattern_ui.py:130
msgid "ISBN:"
msgstr "ISBN:"

#: /home/kovid/work/calibre/src/calibre/gui2/filename_pattern_ui.py:131
msgid "Regular expression (?P<isbn>)"
msgstr "Reguljära uttryck (?P<isbn>)"

#: /home/kovid/work/calibre/src/calibre/gui2/jobs.py:53
msgid "Job"
msgstr "Jobb"

#: /home/kovid/work/calibre/src/calibre/gui2/jobs.py:54
msgid "Status"
msgstr "Status"

#: /home/kovid/work/calibre/src/calibre/gui2/jobs.py:55
msgid "Progress"
msgstr "Förlopp"

#: /home/kovid/work/calibre/src/calibre/gui2/jobs.py:56
msgid "Running time"
msgstr "Körtid"

#: /home/kovid/work/calibre/src/calibre/gui2/jobs.py:68
msgid "There are %d running jobs:"
msgstr "Det finns %d jobb som kör"

#: /home/kovid/work/calibre/src/calibre/gui2/jobs.py:72
#: /home/kovid/work/calibre/src/calibre/gui2/jobs.py:79
#: /home/kovid/work/calibre/src/calibre/gui2/jobs.py:94
msgid "Unknown job"
msgstr "Okänt jobb"

#: /home/kovid/work/calibre/src/calibre/gui2/jobs.py:75
msgid "There are %d waiting jobs:"
msgstr "Det finns %d jobb som väntar"

#: /home/kovid/work/calibre/src/calibre/gui2/jobs.py:211
#: /home/kovid/work/calibre/src/calibre/gui2/jobs.py:214
msgid "Cannot kill job"
msgstr "Kan inte avsluta jobb"

#: /home/kovid/work/calibre/src/calibre/gui2/jobs.py:212
msgid "Cannot kill jobs that communicate with the device"
msgstr "Kan inte avsluta jobb som kommunicerar med enheten"

#: /home/kovid/work/calibre/src/calibre/gui2/jobs.py:215
msgid "Job has already run"
msgstr "Jobb har redan körts"

#: /home/kovid/work/calibre/src/calibre/gui2/jobs.py:243
msgid "Unavailable"
msgstr "Otillgänglig"

#: /home/kovid/work/calibre/src/calibre/gui2/jobs.py:254
msgid " - Jobs"
msgstr " -Jobb"

#: /home/kovid/work/calibre/src/calibre/gui2/library.py:165
#: /home/kovid/work/calibre/src/calibre/gui2/library.py:1108
msgid "Size (MB)"
msgstr "Storlek (MB)"

#: /home/kovid/work/calibre/src/calibre/gui2/library.py:166
#: /home/kovid/work/calibre/src/calibre/gui2/library.py:1109
msgid "Date"
msgstr "Datum"

#: /home/kovid/work/calibre/src/calibre/gui2/library.py:168
msgid "Rating"
msgstr "Betyg"

#: /home/kovid/work/calibre/src/calibre/gui2/library.py:343
#: /home/kovid/work/calibre/src/calibre/gui2/library.py:349
#: /home/kovid/work/calibre/src/calibre/gui2/library.py:354
#: /home/kovid/work/calibre/src/calibre/gui2/shortcuts.py:46
#: /home/kovid/work/calibre/src/calibre/gui2/shortcuts_ui.py:72
#: /home/kovid/work/calibre/src/calibre/gui2/shortcuts_ui.py:77
#: /home/kovid/work/calibre/src/calibre/gui2/widgets.py:410
msgid "None"
msgstr "Ingen"

#: /home/kovid/work/calibre/src/calibre/gui2/library.py:360
msgid "Book <font face=\"serif\">%s</font> of %s."
msgstr "Bok <font face=\"serif\">%s</font> av %s."

#: /home/kovid/work/calibre/src/calibre/gui2/library.py:872
msgid "Not allowed"
msgstr "Inte tillåten"

#: /home/kovid/work/calibre/src/calibre/gui2/library.py:873
msgid ""
"Dropping onto a device is not supported. First add the book to the calibre "
"library."
msgstr ""
"Släppa på en enhet stöds inte. Först lägga till boken i calibre biblioteket."

#: /home/kovid/work/calibre/src/calibre/gui2/library.py:1044
msgid "Format"
msgstr "Format"

#: /home/kovid/work/calibre/src/calibre/gui2/library.py:1098
msgid "Double click to <b>edit</b> me<br><br>"
msgstr "Dubbelklicka <b> redigera </ b> me <br> <br>"

#: /home/kovid/work/calibre/src/calibre/gui2/lrf_renderer/config_ui.py:47
msgid "Configure Viewer"
msgstr "Konfigurera visare"

#: /home/kovid/work/calibre/src/calibre/gui2/lrf_renderer/config_ui.py:48
msgid "Use white background"
msgstr "Använd vit bakgrund"

#: /home/kovid/work/calibre/src/calibre/gui2/lrf_renderer/config_ui.py:49
msgid "Hyphenate"
msgstr "Avstava"

#: /home/kovid/work/calibre/src/calibre/gui2/lrf_renderer/config_ui.py:50
msgid "<b>Changes will only take effect after a restart.</b>"
msgstr "<b> Förändringar träder i kraft först efter en omstart. </ b>"

#: /home/kovid/work/calibre/src/calibre/gui2/lrf_renderer/main.py:70
msgid " - LRF Viewer"
msgstr " - LRF visare"

#: /home/kovid/work/calibre/src/calibre/gui2/lrf_renderer/main.py:160
msgid "<b>No matches</b> for the search phrase <i>%s</i> were found."
msgstr "<b> Inga träffar</ b> för sökfrasen <i>%s </ i> hittades."

#: /home/kovid/work/calibre/src/calibre/gui2/lrf_renderer/main.py:160
#: /home/kovid/work/calibre/src/calibre/gui2/viewer/main.py:410
msgid "No matches found"
msgstr "Inga träffar hittades"

#: /home/kovid/work/calibre/src/calibre/gui2/lrf_renderer/main_ui.py:128
msgid "LRF Viewer"
msgstr "LRF visare"

#: /home/kovid/work/calibre/src/calibre/gui2/lrf_renderer/main_ui.py:129
msgid "Parsing LRF file"
msgstr "Tolkar LRF-fil"

#: /home/kovid/work/calibre/src/calibre/gui2/lrf_renderer/main_ui.py:130
msgid "LRF Viewer toolbar"
msgstr "LRF visare verktygsrad"

#: /home/kovid/work/calibre/src/calibre/gui2/lrf_renderer/main_ui.py:131
msgid "Next Page"
msgstr "Nästa sida"

#: /home/kovid/work/calibre/src/calibre/gui2/lrf_renderer/main_ui.py:132
msgid "Previous Page"
msgstr "Föregående sida"

#: /home/kovid/work/calibre/src/calibre/gui2/lrf_renderer/main_ui.py:133
#: /home/kovid/work/calibre/src/calibre/gui2/viewer/main_ui.py:182
msgid "Back"
msgstr "Tillbaka"

#: /home/kovid/work/calibre/src/calibre/gui2/lrf_renderer/main_ui.py:134
#: /home/kovid/work/calibre/src/calibre/gui2/viewer/main_ui.py:183
msgid "Forward"
msgstr "Framåt"

#: /home/kovid/work/calibre/src/calibre/gui2/lrf_renderer/main_ui.py:135
msgid "Next match"
msgstr "Nästa träff"

#: /home/kovid/work/calibre/src/calibre/gui2/lrf_renderer/main_ui.py:136
#: /home/kovid/work/calibre/src/calibre/gui2/viewer/main_ui.py:190
msgid "Open ebook"
msgstr "Öppna e-bok"

#: /home/kovid/work/calibre/src/calibre/gui2/lrf_renderer/main_ui.py:137
msgid "Configure"
msgstr "Anpassa"

#: /home/kovid/work/calibre/src/calibre/gui2/main.py:24
msgid "Use the library located at the specified path."
msgstr "Använd biblioteket som ligger på den angivna sökvägen."

#: /home/kovid/work/calibre/src/calibre/gui2/main.py:26
msgid "Start minimized to system tray."
msgstr "Start minimerad till aktivitetsfältet."

#: /home/kovid/work/calibre/src/calibre/gui2/main.py:28
msgid "Log debugging information to console"
msgstr "Logga felsökningsinformation till konsol"

#: /home/kovid/work/calibre/src/calibre/gui2/main.py:30
msgid "Do not check for updates"
msgstr "Sök inte efter uppdateringar"

#: /home/kovid/work/calibre/src/calibre/gui2/main.py:80
msgid "If you are sure it is not running"
msgstr "Om du är säker på att det inte kör"

#: /home/kovid/work/calibre/src/calibre/gui2/main.py:82
msgid "Cannot Start "
msgstr "Kan inte starta "

#: /home/kovid/work/calibre/src/calibre/gui2/main.py:83
msgid "%s is already running."
msgstr "%s kör redan."

#: /home/kovid/work/calibre/src/calibre/gui2/main.py:86
msgid "may be running in the system tray, in the"
msgstr "kan köras i systemfältet i"

#: /home/kovid/work/calibre/src/calibre/gui2/main.py:88
msgid "upper right region of the screen."
msgstr "övre högra området på skärmen."

#: /home/kovid/work/calibre/src/calibre/gui2/main.py:90
msgid "lower right region of the screen."
msgstr "nedre högra området på skärmen."

#: /home/kovid/work/calibre/src/calibre/gui2/main.py:93
msgid "try rebooting your computer."
msgstr "försök starta om datorn."

#: /home/kovid/work/calibre/src/calibre/gui2/main.py:95
#: /home/kovid/work/calibre/src/calibre/gui2/main.py:107
msgid "try deleting the file"
msgstr "försök ta bort filen"

#: /home/kovid/work/calibre/src/calibre/gui2/main_ui.py:331
msgid "calibre"
msgstr "calibre"

#: /home/kovid/work/calibre/src/calibre/gui2/main_ui.py:333
msgid "Advanced search"
msgstr "Avancerad sökning"

#: /home/kovid/work/calibre/src/calibre/gui2/main_ui.py:335
msgid "Alt+S"
msgstr "Alt+S"

#: /home/kovid/work/calibre/src/calibre/gui2/main_ui.py:336
msgid "&Search:"
msgstr "&Sök:"

#: /home/kovid/work/calibre/src/calibre/gui2/main_ui.py:337
#: /home/kovid/work/calibre/src/calibre/gui2/main_ui.py:338
msgid ""
"<p>Search the list of books by title, author, publisher, tags, comments, "
"etc.<br><br>Words separated by spaces are ANDed"
msgstr ""
"<p> sök i listan med böcker efter titel, författare, förlag, taggar, "
"kommentarer, m.m. <br> <br> Ord separerade med mellanslag OCHade"

#: /home/kovid/work/calibre/src/calibre/gui2/main_ui.py:339
msgid "Reset Quick Search"
msgstr "Återställ snabbsökning"

#: /home/kovid/work/calibre/src/calibre/gui2/main_ui.py:341
msgid "Sort by &popularity"
msgstr "Sortera enligt &populäritet"

#: /home/kovid/work/calibre/src/calibre/gui2/main_ui.py:342
msgid "Match any"
msgstr "Passa någon"

#: /home/kovid/work/calibre/src/calibre/gui2/main_ui.py:343
msgid "Match all"
msgstr "Passa alla"

#: /home/kovid/work/calibre/src/calibre/gui2/main_ui.py:344
msgid "Add books"
msgstr "Lägg till böcker"

#: /home/kovid/work/calibre/src/calibre/gui2/main_ui.py:345
msgid "A"
msgstr "A"

#: /home/kovid/work/calibre/src/calibre/gui2/main_ui.py:346
#: /home/kovid/work/calibre/src/calibre/gui2/main_ui.py:347
msgid "Remove books"
msgstr "Ta bort böcker"

#: /home/kovid/work/calibre/src/calibre/gui2/main_ui.py:348
msgid "Del"
msgstr "Del"

#: /home/kovid/work/calibre/src/calibre/gui2/main_ui.py:349
msgid "Edit meta information"
msgstr "Redigera metainformation"

#: /home/kovid/work/calibre/src/calibre/gui2/main_ui.py:350
msgid "E"
msgstr "E"

#: /home/kovid/work/calibre/src/calibre/gui2/main_ui.py:351
msgid "Send to device"
msgstr "Skicka till enhet"

#: /home/kovid/work/calibre/src/calibre/gui2/main_ui.py:352
#: /home/kovid/work/calibre/src/calibre/gui2/ui.py:304
msgid "Save to disk"
msgstr "Spara på disk"

#: /home/kovid/work/calibre/src/calibre/gui2/main_ui.py:353
msgid "S"
msgstr "S"

#: /home/kovid/work/calibre/src/calibre/gui2/main_ui.py:354
msgid "Fetch news"
msgstr "Hämta nyheter"

#: /home/kovid/work/calibre/src/calibre/gui2/main_ui.py:355
msgid "F"
msgstr "F"

#: /home/kovid/work/calibre/src/calibre/gui2/main_ui.py:356
msgid "Convert E-books"
msgstr "Omvandlar e-böcker"

#: /home/kovid/work/calibre/src/calibre/gui2/main_ui.py:357
msgid "C"
msgstr "C"

#: /home/kovid/work/calibre/src/calibre/gui2/main_ui.py:358
#: /home/kovid/work/calibre/src/calibre/gui2/ui.py:314
msgid "View"
msgstr "Visa"

#: /home/kovid/work/calibre/src/calibre/gui2/main_ui.py:359
msgid "V"
msgstr "V"

#: /home/kovid/work/calibre/src/calibre/gui2/main_ui.py:360
msgid "Open containing folder"
msgstr "Öppna mappen som innehåller"

#: /home/kovid/work/calibre/src/calibre/gui2/main_ui.py:361
msgid "Show book details"
msgstr "Visa bokdetaljer"

#: /home/kovid/work/calibre/src/calibre/gui2/main_ui.py:362
msgid "Books by same author"
msgstr "Böcker med samma författare"

#: /home/kovid/work/calibre/src/calibre/gui2/main_ui.py:363
msgid "Books in this series"
msgstr "Böcker i denna serie"

#: /home/kovid/work/calibre/src/calibre/gui2/main_ui.py:364
msgid "Books by this publisher"
msgstr "Böcker av den här utgivaren"

#: /home/kovid/work/calibre/src/calibre/gui2/main_ui.py:365
msgid "Books with the same tags"
msgstr "Böcker med samma tagg"

#: /home/kovid/work/calibre/src/calibre/gui2/main_ui.py:367
msgid "Configure calibre"
msgstr "Anpassa calibre"

#: /home/kovid/work/calibre/src/calibre/gui2/main_ui.py:368
msgid "Ctrl+P"
msgstr "Ctrl+P"

#: /home/kovid/work/calibre/src/calibre/gui2/main_window.py:20
msgid ""
"Redirect console output to a dialog window (both stdout and stderr). Useful "
"on windows where GUI apps do not have a output streams."
msgstr ""
"Omdirigera konsol utdata till en dialogruta (både stdout och stderr). "
"Användbar på fönstren där GUI apps inte har en utström"

#: /home/kovid/work/calibre/src/calibre/gui2/main_window.py:59
msgid "&Preferences"
msgstr "Inställningar"

#: /home/kovid/work/calibre/src/calibre/gui2/main_window.py:60
msgid "&Quit"
msgstr "Avsluta"

#: /home/kovid/work/calibre/src/calibre/gui2/main_window.py:85
msgid "ERROR: Unhandled exception"
msgstr "FEL: Ohanterat undantag"

#: /home/kovid/work/calibre/src/calibre/gui2/metadata.py:88
msgid "Book has neither title nor ISBN"
msgstr "Boken har varken titel eller ISBN"

#: /home/kovid/work/calibre/src/calibre/gui2/metadata.py:110
msgid "No matches found for this book"
msgstr "Inga träffar hittades för den här boken"

#: /home/kovid/work/calibre/src/calibre/gui2/search_box.py:71
msgid "Search"
msgstr "Sök"

#: /home/kovid/work/calibre/src/calibre/gui2/shortcuts.py:57
msgid "Press a key..."
msgstr "Tryck på en knapp ..."

#: /home/kovid/work/calibre/src/calibre/gui2/shortcuts.py:78
msgid "Already assigned"
msgstr "Redan tilldelats"

#: /home/kovid/work/calibre/src/calibre/gui2/shortcuts.py:80
msgid "already assigned to"
msgstr "Redan tilldelad till"

#: /home/kovid/work/calibre/src/calibre/gui2/shortcuts.py:121
#: /home/kovid/work/calibre/src/calibre/gui2/shortcuts.py:215
msgid " or "
msgstr " eller "

#: /home/kovid/work/calibre/src/calibre/gui2/shortcuts.py:123
#: /home/kovid/work/calibre/src/calibre/gui2/shortcuts_ui.py:68
msgid "&Default"
msgstr "Stan&dard"

#: /home/kovid/work/calibre/src/calibre/gui2/shortcuts.py:125
msgid "Customize shortcuts for"
msgstr "Anpassa genvägar för"

#: /home/kovid/work/calibre/src/calibre/gui2/shortcuts.py:215
msgid "Keys"
msgstr ""

#: /home/kovid/work/calibre/src/calibre/gui2/shortcuts.py:217
msgid "Double click to change"
msgstr "Dubbelklicka för att ändra"

#: /home/kovid/work/calibre/src/calibre/gui2/shortcuts_ui.py:67
msgid "Frame"
msgstr "Ram"

#: /home/kovid/work/calibre/src/calibre/gui2/shortcuts_ui.py:69
msgid "&Custom"
msgstr "Anpassa"

#: /home/kovid/work/calibre/src/calibre/gui2/shortcuts_ui.py:70
msgid "&Shortcut:"
msgstr "&Snabbtangent:"

#: /home/kovid/work/calibre/src/calibre/gui2/shortcuts_ui.py:71
#: /home/kovid/work/calibre/src/calibre/gui2/shortcuts_ui.py:76
msgid "Click to change"
msgstr "Klicka för att ändra"

#: /home/kovid/work/calibre/src/calibre/gui2/shortcuts_ui.py:73
#: /home/kovid/work/calibre/src/calibre/gui2/shortcuts_ui.py:78
msgid "Clear"
msgstr "Rensa"

#: /home/kovid/work/calibre/src/calibre/gui2/shortcuts_ui.py:75
msgid "&Alternate shortcut:"
msgstr "&Alternativ snabbtangent:"

#: /home/kovid/work/calibre/src/calibre/gui2/status.py:149
msgid "Jobs:"
msgstr "Jobb:"

#: /home/kovid/work/calibre/src/calibre/gui2/status.py:158
msgid "Click to see list of active jobs."
msgstr "Klicka för att se listan över aktiva jobb."

#: /home/kovid/work/calibre/src/calibre/gui2/status.py:196
msgid "Click to browse books by their covers"
msgstr "Klicka för att bläddra böcker bland omslag"

#: /home/kovid/work/calibre/src/calibre/gui2/status.py:196
msgid "Click to turn off Cover Browsing"
msgstr "Klicka för att stänga omslagsbläddring"

#: /home/kovid/work/calibre/src/calibre/gui2/status.py:201
msgid ""
"<p>Browsing books by their covers is disabled.<br>Import of pictureflow "
"module failed:<br>"
msgstr ""
"<p> Bläddra böcker bland deras omslag är inaktiverad. <br> Import av "
"pictureflow modul misslyckades: <br>"

#: /home/kovid/work/calibre/src/calibre/gui2/status.py:209
msgid "Click to browse books by tags"
msgstr "Klicka för att bläddra böcker efter taggar"

#: /home/kovid/work/calibre/src/calibre/gui2/tag_view.py:132
msgid "Authors"
msgstr "Författare"

#: /home/kovid/work/calibre/src/calibre/gui2/tag_view.py:132
msgid "Publishers"
msgstr "Utgivare"

#: /home/kovid/work/calibre/src/calibre/gui2/tools.py:63
#: /home/kovid/work/calibre/src/calibre/gui2/tools.py:182
msgid "Convert book %d of %d (%s)"
msgstr "Konvertera bok %d of %d (%s)"

#: /home/kovid/work/calibre/src/calibre/gui2/tools.py:90
#: /home/kovid/work/calibre/src/calibre/gui2/tools.py:202
msgid "Could not convert some books"
msgstr "Kunde inte konvertera några böcker"

#: /home/kovid/work/calibre/src/calibre/gui2/tools.py:91
#: /home/kovid/work/calibre/src/calibre/gui2/tools.py:203
msgid ""
"Could not convert %d of %d books, because no suitable source format was "
"found."
msgstr ""
"Kunde inte konvertera %d av %d böcker, eftersom inget lämpligt källformat "
"hittades."

#: /home/kovid/work/calibre/src/calibre/gui2/tools.py:120
msgid "Queueing books for bulk conversion"
msgstr "Köar böcker för masskonvertering"

#: /home/kovid/work/calibre/src/calibre/gui2/tools.py:181
msgid "Queueing "
msgstr "Köar "

#: /home/kovid/work/calibre/src/calibre/gui2/tools.py:237
msgid "Fetch news from "
msgstr "Hämta nyheter från "

#: /home/kovid/work/calibre/src/calibre/gui2/tools.py:248
msgid "Convert existing"
msgstr "Konvertering finns"

#: /home/kovid/work/calibre/src/calibre/gui2/tools.py:249
msgid ""
"The following books have already been converted to %s format. Do you wish to "
"reconvert them?"
msgstr ""
"Följande böcker har redan omvandlats till %s-format. Vill du omvandla dem?"

#: /home/kovid/work/calibre/src/calibre/gui2/ui.py:63
msgid "Save single format to disk..."
msgstr "Spara enda format till disk ..."

#: /home/kovid/work/calibre/src/calibre/gui2/ui.py:142
msgid "Search (For Advanced Search click the button to the left)"
msgstr "Sök (Avancerad Sökning klicka på knappen till vänster)"

#: /home/kovid/work/calibre/src/calibre/gui2/ui.py:159
msgid "Error communicating with device"
msgstr "Fel vid kommunikation med enheten"

#: /home/kovid/work/calibre/src/calibre/gui2/ui.py:176
msgid "&Restore"
msgstr "Åte&rställ"

#: /home/kovid/work/calibre/src/calibre/gui2/ui.py:178
msgid "&Donate to support calibre"
msgstr "&Donera för att stöda calibre"

#: /home/kovid/work/calibre/src/calibre/gui2/ui.py:183
msgid "&Restart"
msgstr "Omsta&rt"

#: /home/kovid/work/calibre/src/calibre/gui2/ui.py:222
msgid "<p>For help see the: <a href=\"%s\">User Manual</a><br>"
msgstr "<p> För hjälp se: <a href=\"%s\"> Användarhandbok </ a> <br>"

#: /home/kovid/work/calibre/src/calibre/gui2/ui.py:224
msgid "<b>%s</b>: %s by <b>Kovid Goyal %%(version)s</b><br>%%(device)s</p>"
msgstr ""
"<b>%s </ b>:%s av <b> Kovid Goyal%% (version) s </ b> <br>%% (enhet) s </ p>"

#: /home/kovid/work/calibre/src/calibre/gui2/ui.py:247
msgid "Edit metadata individually"
msgstr "Redigera metadata individuellt"

#: /home/kovid/work/calibre/src/calibre/gui2/ui.py:249
msgid "Edit metadata in bulk"
msgstr "Redigera metdata i en massa"

#: /home/kovid/work/calibre/src/calibre/gui2/ui.py:251
msgid "Download metadata and covers"
msgstr "Hämta metadata och omslag"

#: /home/kovid/work/calibre/src/calibre/gui2/ui.py:252
msgid "Download only metadata"
msgstr "Hämta bara metadata"

#: /home/kovid/work/calibre/src/calibre/gui2/ui.py:253
msgid "Download only covers"
msgstr "Hämta bara omslag"

#: /home/kovid/work/calibre/src/calibre/gui2/ui.py:254
msgid "Download only social metadata"
msgstr "Hämta bara social metadata"

#: /home/kovid/work/calibre/src/calibre/gui2/ui.py:257
msgid "Add books from a single directory"
msgstr "Lägg till böcker från en enda katalog"

#: /home/kovid/work/calibre/src/calibre/gui2/ui.py:258
msgid ""
"Add books from directories, including sub-directories (One book per "
"directory, assumes every ebook file is the same book in a different format)"
msgstr ""
"Lägg till böcker från kataloger, inklusive underkataloger (en bok per "
"katalog, antar attvarje e-bok filen är samma bok i ett annat format)"

#: /home/kovid/work/calibre/src/calibre/gui2/ui.py:261
msgid ""
"Add books from directories, including sub directories (Multiple books per "
"directory, assumes every ebook file is a different book)"
msgstr ""
"Lägg till böcker från kataloger, inklusive underkataloger (Flera böcker per "
"katalog, antar att varje e-bok-fil är en annan bok)"

#: /home/kovid/work/calibre/src/calibre/gui2/ui.py:264
msgid "Add Empty book. (Book entry with no formats)"
msgstr "Lägg till tom bok. (Bokpost utan format)"

#: /home/kovid/work/calibre/src/calibre/gui2/ui.py:305
msgid "Save to disk in a single directory"
msgstr "Spara till disk i en enda katalog"

#: /home/kovid/work/calibre/src/calibre/gui2/ui.py:306
#: /home/kovid/work/calibre/src/calibre/gui2/ui.py:1659
msgid "Save only %s format to disk"
msgstr "Spara bara %s-format på disk"

#: /home/kovid/work/calibre/src/calibre/gui2/ui.py:315
msgid "View specific format"
msgstr "Visa specifikt format"

#: /home/kovid/work/calibre/src/calibre/gui2/ui.py:319
msgid "Remove selected books"
msgstr "Ta bort valda böcker"

#: /home/kovid/work/calibre/src/calibre/gui2/ui.py:321
msgid "Remove files of a specific format from selected books.."
msgstr "Ta bort filer av specifikt format från valda böcker."

#: /home/kovid/work/calibre/src/calibre/gui2/ui.py:323
msgid "Remove all formats from selected books, except..."
msgstr "Ta bort alla format från utvalda böcker, utom ..."

#: /home/kovid/work/calibre/src/calibre/gui2/ui.py:325
msgid "Remove covers from selected books"
msgstr "Ta bort omslag från valda böcker"

#: /home/kovid/work/calibre/src/calibre/gui2/ui.py:356
msgid "Convert individually"
msgstr "Omvandla individuellt"

#: /home/kovid/work/calibre/src/calibre/gui2/ui.py:357
msgid "Bulk convert"
msgstr "Massomvandling"

#: /home/kovid/work/calibre/src/calibre/gui2/ui.py:372
msgid "Run welcome wizard"
msgstr "Kör välkomstguide"

#: /home/kovid/work/calibre/src/calibre/gui2/ui.py:408
msgid "Similar books..."
msgstr "Liknande böcker..."

#: /home/kovid/work/calibre/src/calibre/gui2/ui.py:468
#: /home/kovid/work/calibre/src/calibre/gui2/ui.py:469
msgid "Bad database location"
msgstr "Dålig databasplats"

#: /home/kovid/work/calibre/src/calibre/gui2/ui.py:471
#: /home/kovid/work/calibre/src/calibre/gui2/wizard/__init__.py:557
msgid "Calibre Library"
msgstr "Calibre bibliotek"

#: /home/kovid/work/calibre/src/calibre/gui2/ui.py:481
#: /home/kovid/work/calibre/src/calibre/gui2/ui.py:1815
msgid "Choose a location for your ebook library."
msgstr "Välj en plats för ditt e-bokbibliotek"

#: /home/kovid/work/calibre/src/calibre/gui2/ui.py:685
msgid "Browse by covers"
msgstr "Bläddra bland omslag"

#: /home/kovid/work/calibre/src/calibre/gui2/ui.py:833
msgid "Device: "
msgstr "Enhet: "

#: /home/kovid/work/calibre/src/calibre/gui2/ui.py:835
msgid " detected."
msgstr " funnen"

#: /home/kovid/work/calibre/src/calibre/gui2/ui.py:859
msgid "Connected "
msgstr "Ansluten "

#: /home/kovid/work/calibre/src/calibre/gui2/ui.py:871
msgid "Device database corrupted"
msgstr "Enhetsdatabas skadad"

#: /home/kovid/work/calibre/src/calibre/gui2/ui.py:872
msgid ""
"\n"
"                <p>The database of books on the reader is corrupted. Try the "
"following:\n"
"                <ol>\n"
"                <li>Unplug the reader. Wait for it to finish regenerating "
"the database (i.e. wait till it is ready to be used). Plug it back in. Now "
"it should work with %(app)s. If not try the next step.</li>\n"
"                <li>Quit %(app)s. Find the file media.xml in the reader's "
"main memory. Delete it. Unplug the reader. Wait for it to regenerate the "
"file. Re-connect it and start %(app)s.</li>\n"
"                </ol>\n"
"                "
msgstr ""
"\n"
"                <p> bokdatabas på läsaren är skadad. Prova följande:\n"
"                <ol>\n"
"                <li> Koppla ur läsaren. Vänta på att den slutför "
"regenerering av databasen (dvs. vänta tills den är klar att användas). "
"Koppla in den igen i. Nu är det bör fungera med %(app)s. Om inte prova med "
"nästa steg. </ Li>\n"
"                <li> Avsluta %(app)s. Hitta filen media.xml i läsarens "
"primärminne. Bort det. Koppla ur läsaren. Vänta på att återskapa filen. "
"Återanslut den och börja %(app)s. </ li>\n"
"                </ ol>\n"
"                "

#: /home/kovid/work/calibre/src/calibre/gui2/ui.py:933
msgid "How many empty books?"
msgstr "Hur många tomma böcker?"

#: /home/kovid/work/calibre/src/calibre/gui2/ui.py:934
msgid "How many empty books should be added?"
msgstr "Hur många tomma böcker ska läggas till?"

#: /home/kovid/work/calibre/src/calibre/gui2/ui.py:978
#: /home/kovid/work/calibre/src/calibre/gui2/ui.py:1025
msgid "Uploading books to device."
msgstr "Laddar upp böcker till enheten."

#: /home/kovid/work/calibre/src/calibre/gui2/ui.py:986
msgid "EPUB Books"
msgstr "EPUB-böcker"

#: /home/kovid/work/calibre/src/calibre/gui2/ui.py:987
msgid "LRF Books"
msgstr "LRF-böcker"

#: /home/kovid/work/calibre/src/calibre/gui2/ui.py:988
msgid "HTML Books"
msgstr "HTML-böcker"

#: /home/kovid/work/calibre/src/calibre/gui2/ui.py:989
msgid "LIT Books"
msgstr "LIT-böcker"

#: /home/kovid/work/calibre/src/calibre/gui2/ui.py:990
msgid "MOBI Books"
msgstr "MOBI-böcker"

#: /home/kovid/work/calibre/src/calibre/gui2/ui.py:991
msgid "Text books"
msgstr "Textböcker"

#: /home/kovid/work/calibre/src/calibre/gui2/ui.py:992
msgid "PDF Books"
msgstr "PDF-böcker"

#: /home/kovid/work/calibre/src/calibre/gui2/ui.py:993
msgid "Comics"
msgstr "Serier"

#: /home/kovid/work/calibre/src/calibre/gui2/ui.py:994
msgid "Archives"
msgstr "Arkiv"

#: /home/kovid/work/calibre/src/calibre/gui2/ui.py:998
msgid "Supported books"
msgstr "Stödd böcker"

#: /home/kovid/work/calibre/src/calibre/gui2/ui.py:1034
msgid "Failed to read metadata"
msgstr "Misslyckades läsa metadata"

#: /home/kovid/work/calibre/src/calibre/gui2/ui.py:1035
msgid "Failed to read metadata from the following"
msgstr "Misslyckades läsa metadat från följande"

#: /home/kovid/work/calibre/src/calibre/gui2/ui.py:1054
msgid "Cannot delete"
msgstr "Kan inte ta bort"

#: /home/kovid/work/calibre/src/calibre/gui2/ui.py:1057
#: /home/kovid/work/calibre/src/calibre/gui2/ui.py:1545
#: /home/kovid/work/calibre/src/calibre/gui2/ui.py:1564
msgid "No book selected"
msgstr "Inga böcker valda"

#: /home/kovid/work/calibre/src/calibre/gui2/ui.py:1067
msgid "Choose formats to be deleted"
msgstr "Välj format som ska tas bort"

#: /home/kovid/work/calibre/src/calibre/gui2/ui.py:1083
msgid "Choose formats <b>not</b> to be deleted"
msgstr "Välj format <b> inte </ b> som ska raderas"

#: /home/kovid/work/calibre/src/calibre/gui2/ui.py:1119
msgid ""
"The selected books will be <b>permanently deleted</b> and the files removed "
"from your computer. Are you sure?"
msgstr ""
"De utvalda böckerna <b> tas permanent bort </ b> och filer tas bort från "
"datorn. Är du säker?"

#: /home/kovid/work/calibre/src/calibre/gui2/ui.py:1146
msgid "Deleting books from device."
msgstr "Tar bort böcker från enheten"

#: /home/kovid/work/calibre/src/calibre/gui2/ui.py:1177
msgid "Cannot download metadata"
msgstr "Kan inte hämta metadata"

#: /home/kovid/work/calibre/src/calibre/gui2/ui.py:1178
#: /home/kovid/work/calibre/src/calibre/gui2/ui.py:1235
#: /home/kovid/work/calibre/src/calibre/gui2/ui.py:1268
#: /home/kovid/work/calibre/src/calibre/gui2/ui.py:1293
#: /home/kovid/work/calibre/src/calibre/gui2/ui.py:1406
msgid "No books selected"
msgstr "Inga böcker valda"

#: /home/kovid/work/calibre/src/calibre/gui2/ui.py:1193
msgid "social metadata"
msgstr "social metadata"

#: /home/kovid/work/calibre/src/calibre/gui2/ui.py:1195
msgid "covers"
msgstr "omslag"

#: /home/kovid/work/calibre/src/calibre/gui2/ui.py:1195
msgid "metadata"
msgstr "metadata"

#: /home/kovid/work/calibre/src/calibre/gui2/ui.py:1197
msgid "Downloading %s for %d book(s)"
msgstr "Hämtar %s för %d böcker"

#: /home/kovid/work/calibre/src/calibre/gui2/ui.py:1219
msgid "Failed to download some metadata"
msgstr "Misslyckades hämta någon metadata"

#: /home/kovid/work/calibre/src/calibre/gui2/ui.py:1220
msgid "Failed to download metadata for the following:"
msgstr "Misslyckades hämta metadata för följande:"

#: /home/kovid/work/calibre/src/calibre/gui2/ui.py:1223
msgid "Failed to download metadata:"
msgstr "Misslyckades hämta metadata:"

#: /home/kovid/work/calibre/src/calibre/gui2/ui.py:1234
#: /home/kovid/work/calibre/src/calibre/gui2/ui.py:1267
msgid "Cannot edit metadata"
msgstr "Kan inte redigera metadata"

#: /home/kovid/work/calibre/src/calibre/gui2/ui.py:1292
msgid "Cannot save to disk"
msgstr "Kan inte spara till disk"

#: /home/kovid/work/calibre/src/calibre/gui2/ui.py:1295
msgid "Choose destination directory"
msgstr "Välj målkatalog"

#: /home/kovid/work/calibre/src/calibre/gui2/ui.py:1322
msgid "Error while saving"
msgstr "Fel uppstod vid sparning"

#: /home/kovid/work/calibre/src/calibre/gui2/ui.py:1323
msgid "There was an error while saving."
msgstr "Fel uppstod vid sparning."

#: /home/kovid/work/calibre/src/calibre/gui2/ui.py:1330
#: /home/kovid/work/calibre/src/calibre/gui2/ui.py:1331
msgid "Could not save some books"
msgstr "Kunde inte spara några böcker"

#: /home/kovid/work/calibre/src/calibre/gui2/ui.py:1332
msgid "Click the show details button to see which ones."
msgstr "Klicka på \"Visa detaljer\" knappen för att se vilken."

#: /home/kovid/work/calibre/src/calibre/gui2/ui.py:1351
msgid "Fetching news from "
msgstr "Hämtar nyheter från "

#: /home/kovid/work/calibre/src/calibre/gui2/ui.py:1365
msgid " fetched."
msgstr " hämtade."

#: /home/kovid/work/calibre/src/calibre/gui2/ui.py:1405
msgid "Cannot convert"
msgstr "Kan inte omvandla"

#: /home/kovid/work/calibre/src/calibre/gui2/ui.py:1434
msgid "Starting conversion of %d book(s)"
msgstr "Påbörja omvandling av %d böcker"

#: /home/kovid/work/calibre/src/calibre/gui2/ui.py:1545
#: /home/kovid/work/calibre/src/calibre/gui2/ui.py:1601
msgid "Cannot view"
msgstr "Kan inte visa"

#: /home/kovid/work/calibre/src/calibre/gui2/ui.py:1563
msgid "Cannot open folder"
msgstr "Kan inte öppna mapp"

#: /home/kovid/work/calibre/src/calibre/gui2/ui.py:1585
msgid "Multiple Books Selected"
msgstr "Flera böcker valda"

#: /home/kovid/work/calibre/src/calibre/gui2/ui.py:1586
msgid ""
"You are attempting to open %d books. Opening too many books at once can be "
"slow and have a negative effect on the responsiveness of your computer. Once "
"started the process cannot be stopped until complete. Do you wish to "
"continue?"
msgstr ""
"Du försöker öppna %d böcker. Att öppna för många böcker på en gång kan vara "
"både långsamt och ha en negativ inverkan på svarstiderna hos din dator. När "
"väl process startats kan den inte stoppas förrän den är klar. Vill du "
"fortsätta?"

#: /home/kovid/work/calibre/src/calibre/gui2/ui.py:1602
msgid "%s has no available formats."
msgstr "%s har inga tillgängliga format."

#: /home/kovid/work/calibre/src/calibre/gui2/ui.py:1643
msgid "Cannot configure"
msgstr "Kan inte konfigurera"

#: /home/kovid/work/calibre/src/calibre/gui2/ui.py:1644
msgid "Cannot configure while there are running jobs."
msgstr "Kan inte konfigurera när det finns jobb som körs"

#: /home/kovid/work/calibre/src/calibre/gui2/ui.py:1687
msgid "No detailed info available"
msgstr "Ingen detaljinformation tillgänglig"

#: /home/kovid/work/calibre/src/calibre/gui2/ui.py:1688
msgid "No detailed information is available for books on the device."
msgstr ""
"Ingen detaljerad information finns tillgänglig för böcker på enheten."

#: /home/kovid/work/calibre/src/calibre/gui2/ui.py:1743
msgid "Error talking to device"
msgstr "Misslyckades kommunicera med enheten"

#: /home/kovid/work/calibre/src/calibre/gui2/ui.py:1744
msgid ""
"There was a temporary error talking to the device. Please unplug and "
"reconnect the device and or reboot."
msgstr ""
"Det uppstod ett temporärt fel under kommunikation med enheten. Vänligen "
"koppla ur och återkoppla enheten och / eller starta om."

#: /home/kovid/work/calibre/src/calibre/gui2/ui.py:1767
#: /home/kovid/work/calibre/src/calibre/gui2/ui.py:1795
msgid "Conversion Error"
msgstr "Omvandling misslyckades"

#: /home/kovid/work/calibre/src/calibre/gui2/ui.py:1768
msgid ""
"<p>Could not convert: %s<p>It is a <a href=\"%s\">DRM</a>ed book. You must "
"first remove the DRM using third party tools."
msgstr ""
"<p> Kunde inte konvertera:%s <p> Det är en <a href=\"%s\"> DRM </ a> skyddad "
"bok. Du måste först ta bort DRM mha tredjepartsverktyg."

#: /home/kovid/work/calibre/src/calibre/gui2/ui.py:1781
msgid "Recipe Disabled"
msgstr "Recept inaktiverat"

#: /home/kovid/work/calibre/src/calibre/gui2/ui.py:1796
msgid "<b>Failed</b>"
msgstr "<b>Misslyckades</b>"

#: /home/kovid/work/calibre/src/calibre/gui2/ui.py:1824
msgid "Invalid library location"
msgstr "Ogiltig biblioteksplats"

#: /home/kovid/work/calibre/src/calibre/gui2/ui.py:1825
msgid "Could not access %s. Using %s as the library."
msgstr "Kunde inte komma åt %s. Använder %s som biblioteket."

#: /home/kovid/work/calibre/src/calibre/gui2/ui.py:1875
msgid ""
"is the result of the efforts of many volunteers from all over the world. If "
"you find it useful, please consider donating to support its development."
msgstr ""
"är resultatet av insatserna från många frivilliga från hela världen. Om du "
"tycker att det är bra, vänligen överväg att donera till stöd för dess "
"utveckling."

#: /home/kovid/work/calibre/src/calibre/gui2/ui.py:1900
msgid "There are active jobs. Are you sure you want to quit?"
msgstr "Det finns aktiva jobb. Är du säker på att du vill sluta?"

#: /home/kovid/work/calibre/src/calibre/gui2/ui.py:1903
msgid ""
" is communicating with the device!<br>\n"
"                      Quitting may cause corruption on the device.<br>\n"
"                      Are you sure you want to quit?"
msgstr ""
" kommunicerar med enheten! <br>\n"
"                      Avsluta kan orsaka skador på enheten. <br>\n"
"                      Är du säker på att du vill sluta?"

#: /home/kovid/work/calibre/src/calibre/gui2/ui.py:1907
msgid "WARNING: Active jobs"
msgstr "VARNING: Aktiva jobb"

#: /home/kovid/work/calibre/src/calibre/gui2/ui.py:1959
msgid ""
"will keep running in the system tray. To close it, choose <b>Quit</b> in the "
"context menu of the system tray."
msgstr ""
"fortsätter att köra i systemfältet. FÖr att stänga det, välj <b> Avsluta </ "
"b> i snabbmenyn systemfältet."

#: /home/kovid/work/calibre/src/calibre/gui2/ui.py:1978
msgid ""
"<span style=\"color:red; font-weight:bold\">Latest version: <a "
"href=\"%s\">%s</a></span>"
msgstr ""
"<span style=\"color:red; font-weight:bold\">Senaste version: <a "
"href=\"%s\">%s </ a> </ span>"

#: /home/kovid/work/calibre/src/calibre/gui2/ui.py:1986
msgid "Update available"
msgstr "Nyare version hittad"

#: /home/kovid/work/calibre/src/calibre/gui2/ui.py:1987
msgid ""
"%s has been updated to version %s. See the <a href=\"http://calibre-"
"ebook.com/whats-new\">new features</a>. Visit the download page?"
msgstr ""
"%s har uppdaterats till version %s. Se <a href=\"http://calibre-"
"ebook.com/whats-new\"> för nya funktioner </ a>. Besöka nedladdningssidan?"

#: /home/kovid/work/calibre/src/calibre/gui2/viewer/bookmarkmanager.py:43
msgid "Edit bookmark"
msgstr "Redigera bokmärke"

#: /home/kovid/work/calibre/src/calibre/gui2/viewer/bookmarkmanager.py:43
msgid "New title for bookmark:"
msgstr "Ny titel för bokmärke"

#: /home/kovid/work/calibre/src/calibre/gui2/viewer/bookmarkmanager.py:52
msgid "Export Bookmarks"
msgstr "Exportera bokmärken"

#: /home/kovid/work/calibre/src/calibre/gui2/viewer/bookmarkmanager.py:54
msgid "Saved Bookmarks (*.pickle)"
msgstr "Sparade bokmärken (*. pickle)"

#: /home/kovid/work/calibre/src/calibre/gui2/viewer/bookmarkmanager.py:62
msgid "Import Bookmarks"
msgstr "Importera bokmärken"

#: /home/kovid/work/calibre/src/calibre/gui2/viewer/bookmarkmanager.py:62
msgid "Pickled Bookmarks (*.pickle)"
msgstr "Valda bokmärken (*.pickle)"

#: /home/kovid/work/calibre/src/calibre/gui2/viewer/bookmarkmanager.py:89
msgid "Name"
msgstr "Namn"

#: /home/kovid/work/calibre/src/calibre/gui2/viewer/bookmarkmanager_ui.py:56
msgid "Bookmark Manager"
msgstr "Bokmärkeshantering"

#: /home/kovid/work/calibre/src/calibre/gui2/viewer/bookmarkmanager_ui.py:57
msgid "Actions"
msgstr "Åtgärder"

#: /home/kovid/work/calibre/src/calibre/gui2/viewer/bookmarkmanager_ui.py:58
msgid "Edit"
msgstr "Redigera"

#: /home/kovid/work/calibre/src/calibre/gui2/viewer/bookmarkmanager_ui.py:59
msgid "Delete"
msgstr "Ta bort"

#: /home/kovid/work/calibre/src/calibre/gui2/viewer/bookmarkmanager_ui.py:60
msgid "Reset"
msgstr "Återställ"

#: /home/kovid/work/calibre/src/calibre/gui2/viewer/bookmarkmanager_ui.py:61
msgid "Export"
msgstr "Exportera"

#: /home/kovid/work/calibre/src/calibre/gui2/viewer/bookmarkmanager_ui.py:62
msgid "Import"
msgstr "Importera"

#: /home/kovid/work/calibre/src/calibre/gui2/viewer/config_ui.py:151
msgid "Configure Ebook viewer"
msgstr "Konfigurera e-bokläsare"

#: /home/kovid/work/calibre/src/calibre/gui2/viewer/config_ui.py:152
msgid "&Font options"
msgstr "Typsnittsalternativ"

#: /home/kovid/work/calibre/src/calibre/gui2/viewer/config_ui.py:153
msgid "Se&rif family:"
msgstr "Se&rif familjen:"

#: /home/kovid/work/calibre/src/calibre/gui2/viewer/config_ui.py:154
msgid "&Sans family:"
msgstr "&Sans familjen:"

#: /home/kovid/work/calibre/src/calibre/gui2/viewer/config_ui.py:155
msgid "&Monospace family:"
msgstr "&Monospace familj:"

#: /home/kovid/work/calibre/src/calibre/gui2/viewer/config_ui.py:156
msgid "&Default font size:"
msgstr "Stan&dard teckenstorlek:"

#: /home/kovid/work/calibre/src/calibre/gui2/viewer/config_ui.py:157
#: /home/kovid/work/calibre/src/calibre/gui2/viewer/config_ui.py:159
#: /home/kovid/work/calibre/src/calibre/gui2/viewer/config_ui.py:165
msgid " px"
msgstr " px"

#: /home/kovid/work/calibre/src/calibre/gui2/viewer/config_ui.py:158
msgid "Monospace &font size:"
msgstr "Monospace teckenstorlek:"

#: /home/kovid/work/calibre/src/calibre/gui2/viewer/config_ui.py:160
msgid "S&tandard font:"
msgstr "Normalt tecken&snitt:"

#: /home/kovid/work/calibre/src/calibre/gui2/viewer/config_ui.py:161
msgid "Serif"
msgstr "Serif"

#: /home/kovid/work/calibre/src/calibre/gui2/viewer/config_ui.py:162
msgid "Sans-serif"
msgstr "Sans-serif"

#: /home/kovid/work/calibre/src/calibre/gui2/viewer/config_ui.py:163
msgid "Monospace"
msgstr "Monospace"

#: /home/kovid/work/calibre/src/calibre/gui2/viewer/config_ui.py:164
msgid "Remember last used &window size"
msgstr "Kom ihåg senast använda fönsterstorlek"

#: /home/kovid/work/calibre/src/calibre/gui2/viewer/config_ui.py:166
msgid "Maximum &view width:"
msgstr "Maximala &vybredd:"

#: /home/kovid/work/calibre/src/calibre/gui2/viewer/config_ui.py:167
msgid "H&yphenate (break line in the middle of large words)"
msgstr "Avstavning (radbryt i mitten av stora ord)"

#: /home/kovid/work/calibre/src/calibre/gui2/viewer/config_ui.py:168
msgid ""
"The default language to use for hyphenation rules. If the book does not "
"specify a language, this will be used."
msgstr ""
"Standardspråk som ska användas för avstavningsregler. Om boken inte "
"specificerar ett språk, kommer det att användas."

#: /home/kovid/work/calibre/src/calibre/gui2/viewer/config_ui.py:169
msgid "Default &language for hyphenation:"
msgstr "Standard språk för avstavning:"

#: /home/kovid/work/calibre/src/calibre/gui2/viewer/config_ui.py:170
msgid "&User stylesheet"
msgstr "Användarens stilmall"

#: /home/kovid/work/calibre/src/calibre/gui2/viewer/config_ui.py:171
msgid "&General"
msgstr "Allmän"

#: /home/kovid/work/calibre/src/calibre/gui2/viewer/config_ui.py:172
msgid "Double click to change a keyboard shortcut"
msgstr "Dubbelklicka för att ändra ett kortkommando"

#: /home/kovid/work/calibre/src/calibre/gui2/viewer/config_ui.py:173
msgid "&Keyboard shortcuts"
msgstr "Kortkommandon"

#: /home/kovid/work/calibre/src/calibre/gui2/viewer/dictionary.py:53
msgid "No results found for:"
msgstr "Inga resultat hittades för:"

#: /home/kovid/work/calibre/src/calibre/gui2/viewer/documentview.py:33
msgid "Options to customize the ebook viewer"
msgstr "Möjligheter att anpassa e-bokläsaren"

#: /home/kovid/work/calibre/src/calibre/gui2/viewer/documentview.py:40
#: /home/kovid/work/calibre/src/calibre/gui2/viewer/main.py:648
msgid "Remember last used window size"
msgstr "Kom ihåg senast använd fönsterstorlek"

#: /home/kovid/work/calibre/src/calibre/gui2/viewer/documentview.py:42
#: /home/kovid/work/calibre/src/calibre/gui2/viewer/documentview.py:91
msgid ""
"Set the user CSS stylesheet. This can be used to customize the look of all "
"books."
msgstr ""
"Ange användare CSS stylesheet. Detta kan användas för att anpassa utseendet "
"på alla böcker."

#: /home/kovid/work/calibre/src/calibre/gui2/viewer/documentview.py:44
msgid "Maximum width of the viewer window, in pixels."
msgstr "Maximal bredd visningsfönstret, i pixlar."

#: /home/kovid/work/calibre/src/calibre/gui2/viewer/documentview.py:45
msgid "Hyphenate text"
msgstr "Avstavningstext"

#: /home/kovid/work/calibre/src/calibre/gui2/viewer/documentview.py:47
msgid "Default language for hyphenation rules"
msgstr "Standardspråk för avstavning regler"

#: /home/kovid/work/calibre/src/calibre/gui2/viewer/documentview.py:49
msgid "Font options"
msgstr "Typsnittsalternativ"

#: /home/kovid/work/calibre/src/calibre/gui2/viewer/documentview.py:51
msgid "The serif font family"
msgstr "Typsnittsfamilj serif"

#: /home/kovid/work/calibre/src/calibre/gui2/viewer/documentview.py:53
msgid "The sans-serif font family"
msgstr "Typsnittsfamilj sans-serif"

#: /home/kovid/work/calibre/src/calibre/gui2/viewer/documentview.py:55
msgid "The monospaced font family"
msgstr "Typsnittsfamilj monospaced"

#: /home/kovid/work/calibre/src/calibre/gui2/viewer/documentview.py:56
msgid "The standard font size in px"
msgstr "Standard textstorlek i px"

#: /home/kovid/work/calibre/src/calibre/gui2/viewer/documentview.py:57
msgid "The monospaced font size in px"
msgstr "Typsnitt  monospaced textstorlek i px"

#: /home/kovid/work/calibre/src/calibre/gui2/viewer/documentview.py:58
msgid "The standard font type"
msgstr "Standard typsnitt"

#: /home/kovid/work/calibre/src/calibre/gui2/viewer/documentview.py:404
msgid "&Lookup in dictionary"
msgstr "&Leta i ordlista"

#: /home/kovid/work/calibre/src/calibre/gui2/viewer/keys.py:12
msgid "Scroll to the next page"
msgstr "Bläddra till nästa sida"

#: /home/kovid/work/calibre/src/calibre/gui2/viewer/keys.py:15
msgid "Scroll to the previous page"
msgstr "Bläddra till förgående sida"

#: /home/kovid/work/calibre/src/calibre/gui2/viewer/keys.py:18
msgid "Scroll to the next section"
msgstr "Bläddra till nästa sektion"

#: /home/kovid/work/calibre/src/calibre/gui2/viewer/keys.py:21
msgid "Scroll to the previous section"
msgstr "Bläddra till föregående"

#: /home/kovid/work/calibre/src/calibre/gui2/viewer/keys.py:24
msgid "Scroll to the bottom of the section"
msgstr "Bläddra till slutet av sektionen"

#: /home/kovid/work/calibre/src/calibre/gui2/viewer/keys.py:27
msgid "Scroll to the top of the section"
msgstr "Bläddra till början av sektionen"

#: /home/kovid/work/calibre/src/calibre/gui2/viewer/keys.py:30
msgid "Scroll to the end of the document"
msgstr "Bläddra till slutet av dokumentet"

#: /home/kovid/work/calibre/src/calibre/gui2/viewer/keys.py:33
msgid "Scroll to the start of the document"
msgstr "Bläddra till början av dokumentet"

#: /home/kovid/work/calibre/src/calibre/gui2/viewer/keys.py:36
msgid "Scroll down"
msgstr "Rulla neråt"

#: /home/kovid/work/calibre/src/calibre/gui2/viewer/keys.py:39
msgid "Scroll up"
msgstr "Rulla uppåt"

#: /home/kovid/work/calibre/src/calibre/gui2/viewer/keys.py:42
msgid "Scroll left"
msgstr "Rulla åt vänster"

#: /home/kovid/work/calibre/src/calibre/gui2/viewer/keys.py:45
msgid "Scroll right"
msgstr "Rulla åt höger"

#: /home/kovid/work/calibre/src/calibre/gui2/viewer/main.py:115
msgid "Book format"
msgstr "Bokformat"

#: /home/kovid/work/calibre/src/calibre/gui2/viewer/main.py:138
msgid "Go to..."
msgstr "Gå till ..."

#: /home/kovid/work/calibre/src/calibre/gui2/viewer/main.py:182
msgid "Position in book"
msgstr "Plats i bok"

#: /home/kovid/work/calibre/src/calibre/gui2/viewer/main.py:188
msgid "Go to a reference. To get reference numbers, use the reference mode."
msgstr ""
"Gå till en referens. För att få referensnummer, använd referens läge."

#: /home/kovid/work/calibre/src/calibre/gui2/viewer/main.py:195
msgid "Search for text in book"
msgstr "Sök text i bok"

#: /home/kovid/work/calibre/src/calibre/gui2/viewer/main.py:259
msgid "Print Preview"
msgstr "Förhandsgranska"

#: /home/kovid/work/calibre/src/calibre/gui2/viewer/main.py:271
msgid "Connecting to dict.org to lookup: <b>%s</b>&hellip;"
msgstr "Ansluta till dict.org att slå upp: <b>%s</b>&hellip;"

#: /home/kovid/work/calibre/src/calibre/gui2/viewer/main.py:370
msgid "Choose ebook"
msgstr "Välj e-bok"

#: /home/kovid/work/calibre/src/calibre/gui2/viewer/main.py:371
msgid "Ebooks"
msgstr "E-böcker"

#: /home/kovid/work/calibre/src/calibre/gui2/viewer/main.py:390
msgid "Add bookmark"
msgstr "Lägg till bokmärke"

#: /home/kovid/work/calibre/src/calibre/gui2/viewer/main.py:390
msgid "Enter title for bookmark:"
msgstr "ANge titel för bokmärke:"

#: /home/kovid/work/calibre/src/calibre/gui2/viewer/main.py:411
msgid "No matches found for: %s"
msgstr "Inga träffar funna för: %s"

#: /home/kovid/work/calibre/src/calibre/gui2/viewer/main.py:451
msgid "Loading flow..."
msgstr "Hämtar flöde..."

#: /home/kovid/work/calibre/src/calibre/gui2/viewer/main.py:487
msgid "Laying out %s"
msgstr "Formar ut %s"

#: /home/kovid/work/calibre/src/calibre/gui2/viewer/main.py:516
msgid "Manage Bookmarks"
msgstr "Hantera bokmärken"

#: /home/kovid/work/calibre/src/calibre/gui2/viewer/main.py:551
msgid "Loading ebook..."
msgstr "Laddar e-bok...."

#: /home/kovid/work/calibre/src/calibre/gui2/viewer/main.py:559
msgid "DRM Error"
msgstr "DRM fel"

#: /home/kovid/work/calibre/src/calibre/gui2/viewer/main.py:560
msgid "<p>This book is protected by <a href=\"%s\">DRM</a>"
msgstr "<p> här boken är skyddat av <a href=\"%s\"> DRM </ a>"

#: /home/kovid/work/calibre/src/calibre/gui2/viewer/main.py:564
msgid "Could not open ebook"
msgstr "Kunde inte öppna e-bok"

#: /home/kovid/work/calibre/src/calibre/gui2/viewer/main.py:638
msgid "Options to control the ebook viewer"
msgstr "Alternativ för att styra e-bokläsare"

#: /home/kovid/work/calibre/src/calibre/gui2/viewer/main.py:645
msgid ""
"If specified, viewer window will try to come to the front when started."
msgstr "Om angivet, kommer läsfönstret försöka lägga sig främst vid start."

#: /home/kovid/work/calibre/src/calibre/gui2/viewer/main.py:650
msgid "Print javascript alert and console messages to the console"
msgstr "Skriv javaskript notifiering- och konsolmeddelanden till konsolen"

#: /home/kovid/work/calibre/src/calibre/gui2/viewer/main.py:656
msgid ""
"%prog [options] file\n"
"\n"
"View an ebook.\n"
msgstr ""
"%prog [alternativ] fil\n"
"\n"
"Visa en e-bok.\n"

#: /home/kovid/work/calibre/src/calibre/gui2/viewer/main_ui.py:178
msgid "Ebook Viewer"
msgstr "E-bokläsare"

#: /home/kovid/work/calibre/src/calibre/gui2/viewer/main_ui.py:179
msgid "Close dictionary"
msgstr "Stäng ordbok"

#: /home/kovid/work/calibre/src/calibre/gui2/viewer/main_ui.py:181
msgid "toolBar"
msgstr "verktygsrad"

#: /home/kovid/work/calibre/src/calibre/gui2/viewer/main_ui.py:184
msgid "Next page"
msgstr "Nästa sida"

#: /home/kovid/work/calibre/src/calibre/gui2/viewer/main_ui.py:185
msgid "Previous page"
msgstr "Föregående sida"

#: /home/kovid/work/calibre/src/calibre/gui2/viewer/main_ui.py:186
msgid "Font size larger"
msgstr "Större typsnitt"

#: /home/kovid/work/calibre/src/calibre/gui2/viewer/main_ui.py:187
msgid "Font size smaller"
msgstr "Mindre typsnitt"

#: /home/kovid/work/calibre/src/calibre/gui2/viewer/main_ui.py:191
msgid "Find next"
msgstr "Sök nästa"

#: /home/kovid/work/calibre/src/calibre/gui2/viewer/main_ui.py:192
msgid "Copy to clipboard"
msgstr "Kopiera till urklipp"

#: /home/kovid/work/calibre/src/calibre/gui2/viewer/main_ui.py:194
msgid "Reference Mode"
msgstr "Referensläge"

#: /home/kovid/work/calibre/src/calibre/gui2/viewer/main_ui.py:195
msgid "Bookmark"
msgstr "Bokmärke"

#: /home/kovid/work/calibre/src/calibre/gui2/viewer/main_ui.py:196
msgid "Toggle full screen"
msgstr "Växla fullskärm"

#: /home/kovid/work/calibre/src/calibre/gui2/viewer/main_ui.py:197
msgid "Print"
msgstr "Skriv ut"

#: /home/kovid/work/calibre/src/calibre/gui2/viewer/printing.py:114
msgid "Print eBook"
msgstr "Skriv ut e-bok"

#: /home/kovid/work/calibre/src/calibre/gui2/widgets.py:196
msgid ""
"Library\n"
"%d\n"
"books"
msgstr ""
"Bibliotek\n"
"%d\n"
"böcker"

#: /home/kovid/work/calibre/src/calibre/gui2/widgets.py:197
msgid ""
"Reader\n"
"%s\n"
"available"
msgstr ""
"Läsare\n"
"%s\n"
"tillgänglig"

#: /home/kovid/work/calibre/src/calibre/gui2/widgets.py:198
msgid ""
"Card A\n"
"%s\n"
"available"
msgstr ""
"Kort A\n"
"%s\n"
"tillgänglig"

#: /home/kovid/work/calibre/src/calibre/gui2/widgets.py:199
msgid ""
"Card B\n"
"%s\n"
"available"
msgstr ""
"Kort B\n"
"%s\n"
"tillgänglig"

#: /home/kovid/work/calibre/src/calibre/gui2/widgets.py:204
msgid "Click to see the books available on your computer"
msgstr "Klicka för att se böcker som finns på din dator"

#: /home/kovid/work/calibre/src/calibre/gui2/widgets.py:205
msgid "Click to see the books in the main memory of your reader"
msgstr "Klicka för att se böckerna i primärminnet i din läsare"

#: /home/kovid/work/calibre/src/calibre/gui2/widgets.py:206
msgid "Click to see the books on storage card A in your reader"
msgstr "Klicka för att se böckerna på lagringskortet A i din läsare"

#: /home/kovid/work/calibre/src/calibre/gui2/widgets.py:207
msgid "Click to see the books on storage card B in your reader"
msgstr "Klicka för att se böckerna på lagringskortet B i din läsare"

#: /home/kovid/work/calibre/src/calibre/gui2/widgets.py:500
msgid "Change Case"
msgstr "Ändra skiftläge"

#: /home/kovid/work/calibre/src/calibre/gui2/widgets.py:501
msgid "Upper Case"
msgstr "Stora bokstäver"

#: /home/kovid/work/calibre/src/calibre/gui2/widgets.py:502
msgid "Lower Case"
msgstr "Små bokstäver"

#: /home/kovid/work/calibre/src/calibre/gui2/widgets.py:503
msgid "Swap Case"
msgstr "Byt skiftläge"

#: /home/kovid/work/calibre/src/calibre/gui2/widgets.py:504
msgid "Title Case"
msgstr "Varje Ord Med Stor Begynnelsebokstav"

#: /home/kovid/work/calibre/src/calibre/gui2/wizard/__init__.py:330
msgid ""
"If you use the WordPlayer e-book app on your Android phone, you can access "
"your calibre book collection directly on the device. To do this you have to "
"turn on the content server."
msgstr ""
"Om du använder WordPlayer e-bok programmet på din Android telefon, kan du "
"öppna din calibre boksamling direkt på enheten. För att göra detta måste du "
"slå på innehållsservern."

#: /home/kovid/work/calibre/src/calibre/gui2/wizard/__init__.py:334
msgid ""
"Remember to leave calibre running as the server only runs as long as calibre "
"is running."
msgstr ""
"Kom ihåg att låta calibre vara igång eftersom server bara kör så länge "
"calibre är igång."

#: /home/kovid/work/calibre/src/calibre/gui2/wizard/__init__.py:336
msgid ""
"You have to add the URL http://myhostname:8080 as your calibre library in "
"WordPlayer. Here myhostname should be the fully qualified hostname or the IP "
"address of the computer calibre is running on."
msgstr ""
"Du måste lägga till webbadressen http://myhostname:8080 som ditt calibre "
"bibliotek i WordPlayer. Här mittvärddatornamn bör vara fullständigt värdnamn "
"eller IP-adressen för datorn calibre körs på."

#: /home/kovid/work/calibre/src/calibre/gui2/wizard/__init__.py:413
msgid "Moving library..."
msgstr "Flyttar bibliotek..."

#: /home/kovid/work/calibre/src/calibre/gui2/wizard/__init__.py:429
#: /home/kovid/work/calibre/src/calibre/gui2/wizard/__init__.py:430
msgid "Failed to move library"
msgstr "Misslyckades att flytta bibliotek"

#: /home/kovid/work/calibre/src/calibre/gui2/wizard/__init__.py:484
msgid "Invalid database"
msgstr "Ogiltig databas"

#: /home/kovid/work/calibre/src/calibre/gui2/wizard/__init__.py:485
msgid ""
"<p>An invalid library already exists at %s, delete it before trying to move "
"the existing library.<br>Error: %s"
msgstr ""
"<p> Ett ogiltigt bibliotek finns redan på %s, ta bort det innan du försöker "
"flytta det befintliga biblioteket. <br> Fel: %s"

#: /home/kovid/work/calibre/src/calibre/gui2/wizard/__init__.py:496
msgid "Could not move library"
msgstr "Kunde inte flytta bibliotek"

#: /home/kovid/work/calibre/src/calibre/gui2/wizard/__init__.py:624
msgid "welcome wizard"
msgstr "välkomstguide"

#: /home/kovid/work/calibre/src/calibre/gui2/wizard/device_ui.py:48
#: /home/kovid/work/calibre/src/calibre/gui2/wizard/device_ui.py:49
#: /home/kovid/work/calibre/src/calibre/gui2/wizard/finish_ui.py:46
#: /home/kovid/work/calibre/src/calibre/gui2/wizard/kindle_ui.py:42
#: /home/kovid/work/calibre/src/calibre/gui2/wizard/library_ui.py:50
#: /home/kovid/work/calibre/src/calibre/gui2/wizard/stanza_ui.py:42
msgid "Welcome to calibre"
msgstr "Välkommen till Calibre"

#: /home/kovid/work/calibre/src/calibre/gui2/wizard/device_ui.py:50
#: /home/kovid/work/calibre/src/calibre/gui2/wizard/finish_ui.py:47
#: /home/kovid/work/calibre/src/calibre/gui2/wizard/kindle_ui.py:43
#: /home/kovid/work/calibre/src/calibre/gui2/wizard/library_ui.py:51
#: /home/kovid/work/calibre/src/calibre/gui2/wizard/stanza_ui.py:43
msgid "The one stop solution to all your e-book needs."
msgstr "En samlad lösning för alla dina e-boksbehov."

#: /home/kovid/work/calibre/src/calibre/gui2/wizard/device_ui.py:51
msgid ""
"Choose your book reader. This will set the conversion options to produce "
"books optimized for your device."
msgstr ""
"Välj din bok läsare. Detta kommer att ställa konvertering alternativ för att "
"producera böcker optimerade för enheten."

#: /home/kovid/work/calibre/src/calibre/gui2/wizard/device_ui.py:52
msgid "&Manufacturers"
msgstr "Tillverkare"

#: /home/kovid/work/calibre/src/calibre/gui2/wizard/device_ui.py:53
msgid "&Devices"
msgstr "Enheter"

#: /home/kovid/work/calibre/src/calibre/gui2/wizard/finish_ui.py:45
#: /home/kovid/work/calibre/src/calibre/gui2/wizard/kindle_ui.py:41
#: /home/kovid/work/calibre/src/calibre/gui2/wizard/library_ui.py:49
#: /home/kovid/work/calibre/src/calibre/gui2/wizard/stanza_ui.py:41
msgid "WizardPage"
msgstr "Guidesida"

#: /home/kovid/work/calibre/src/calibre/gui2/wizard/finish_ui.py:48
msgid ""
"<h2>Congratulations!</h2> You have successfully setup calibre. Press the %s "
"button to apply your settings."
msgstr ""
"<h2> Grattis! </ h2> Du har framgångsrikt installerat calibre. Tryck på %s "
"knappen för att tillämpa inställningarna."

#: /home/kovid/work/calibre/src/calibre/gui2/wizard/finish_ui.py:49
msgid ""
"<h2>Demo videos</h2>Videos demonstrating the various features of calibre are "
"available <a href=\"http://calibre-ebook.com/demo\">online</a>."
msgstr ""
"<h2> Demostrationsvideoklipp </ h2> Videoklipp som visar de olika "
"funktionerna i calibre finns <a href=\"http://calibre-ebook.com/demo\"> på "
"internet</ a>."

#: /home/kovid/work/calibre/src/calibre/gui2/wizard/finish_ui.py:50
msgid ""
"<h2>User Manual</h2>A User Manual is also available <a href=\"http://calibre-"
"ebook.com/user_manual\">online</a>."
msgstr ""
"<h2> Bruksanvisning </ h2> En användarmanual finns även <a "
"href=\"http://calibre-ebook.com/user_manual\"> på internet</ a>."

#: /home/kovid/work/calibre/src/calibre/gui2/wizard/kindle_ui.py:44
msgid ""
"<p>calibre can automatically send books by email to your Kindle. To do that "
"you have to setup email delivery below. The easiest way is to setup a free "
"<a href=\"http://gmail.com\">gmail account</a> and click the Use gmail "
"button below. You will also have to register your gmail address in your "
"Amazon account."
msgstr ""
"<p> calibre kan automatiskt skicka böcker via e-post till din Kindle. För "
"att göra det måste du konfigurera e-post nedan. Det enklaste sättet är att "
"installera ett gratis <a href=\"http://gmail.com\"> Gmail-konto </ a> och "
"klicka på Använd Gmail knappen nedan. Du måste också registrera din Gmail-"
"adress i ditt Amazon-konto."

#: /home/kovid/work/calibre/src/calibre/gui2/wizard/kindle_ui.py:45
msgid "&Kindle email:"
msgstr "&Kindle e-post:"

#: /home/kovid/work/calibre/src/calibre/gui2/wizard/library_ui.py:52
msgid "Choose your &language:"
msgstr "Välj ditt språk:"

#: /home/kovid/work/calibre/src/calibre/gui2/wizard/library_ui.py:53
msgid ""
"Choose a location for your books. When you add books to calibre, they will "
"be copied here:"
msgstr ""
"Välj en plats för dina böcker. När du lägger böcker till böcker calibre, "
"kommer de att kopieras här:"

#: /home/kovid/work/calibre/src/calibre/gui2/wizard/library_ui.py:54
msgid "&Change"
msgstr "Ändra"

#: /home/kovid/work/calibre/src/calibre/gui2/wizard/library_ui.py:55
msgid ""
"If you have an existing calibre library, it will be copied to the new "
"location. If a calibre library already exists at the new location, calibre "
"will switch to using it."
msgstr ""
"Om du har ett befintligt calibre bibliotek, kommer det att kopieras till den "
"nya platsen. Om ett calibre bibliotek redan finns på den nya platsen, kommer "
"calibre övergå till att använda det."

#: /home/kovid/work/calibre/src/calibre/gui2/wizard/send_email.py:32
msgid "Using: %s:%s@%s:%s and %s encryption"
msgstr "Använda:%s:%s @%s:%s och %s kryptering."

#: /home/kovid/work/calibre/src/calibre/gui2/wizard/send_email.py:37
msgid "Sending..."
msgstr "Skickar..."

#: /home/kovid/work/calibre/src/calibre/gui2/wizard/send_email.py:42
msgid "Mail successfully sent"
msgstr "Post skickats"

#: /home/kovid/work/calibre/src/calibre/gui2/wizard/send_email.py:114
msgid "Finish gmail setup"
msgstr "Slutför gmail installation"

#: /home/kovid/work/calibre/src/calibre/gui2/wizard/send_email.py:115
msgid ""
"Dont forget to enter your gmail username and password. You can sign up for a "
"free gmail account at http://gmail.com"
msgstr ""
"Glöm inte att ange ditt Gmail-användarnamn och lösenord. Du kan registrera "
"dig för ett gratis Gmail-konto på http://gmail.com"

#: /home/kovid/work/calibre/src/calibre/gui2/wizard/send_email.py:123
#: /home/kovid/work/calibre/src/calibre/gui2/wizard/send_email.py:130
msgid "Bad configuration"
msgstr "Felaktig konfiguration"

#: /home/kovid/work/calibre/src/calibre/gui2/wizard/send_email.py:124
msgid "You must set the From email address"
msgstr "Du måste ange e-postavsändaradress"

#: /home/kovid/work/calibre/src/calibre/gui2/wizard/send_email.py:131
msgid "You must set the username and password for the mail server."
msgstr "Du måste ange användarnamn och lösenord för e-postservern."

#: /home/kovid/work/calibre/src/calibre/gui2/wizard/send_email_ui.py:108
msgid "Send email &from:"
msgstr "Skicka e-post och &från:"

#: /home/kovid/work/calibre/src/calibre/gui2/wizard/send_email_ui.py:109
msgid ""
"<p>This is what will be present in the From: field of emails sent by "
"calibre.<br> Set it to your email address"
msgstr ""
"<p> Detta är vad som kommer att finnas i fältet Från: e-postmeddelanden "
"skickas med calibre. <br> Ställ in den till din e-postadress"

#: /home/kovid/work/calibre/src/calibre/gui2/wizard/send_email_ui.py:110
msgid ""
"<p>A mail server is useful if the service you are sending mail to only "
"accepts email from well know mail services."
msgstr ""
"<p> en e-postserver är användbart om den tjänst du skickar e-post till "
"endast tar emot e-post från kända posttjänster."

#: /home/kovid/work/calibre/src/calibre/gui2/wizard/send_email_ui.py:111
msgid "Mail &Server"
msgstr "E-post&server"

#: /home/kovid/work/calibre/src/calibre/gui2/wizard/send_email_ui.py:112
msgid "calibre can <b>optionally</b> use a server to send mail"
msgstr ""
"calibre kan <b> valfritt </ b> använda en server för att skicka e-post"

#: /home/kovid/work/calibre/src/calibre/gui2/wizard/send_email_ui.py:113
msgid "&Hostname:"
msgstr "Värddatornamn:"

#: /home/kovid/work/calibre/src/calibre/gui2/wizard/send_email_ui.py:114
msgid "The hostname of your mail server. For e.g. smtp.gmail.com"
msgstr "Värdnamnet för e-postservern. För t.ex. smtp.gmail.com"

#: /home/kovid/work/calibre/src/calibre/gui2/wizard/send_email_ui.py:115
msgid "&Port:"
msgstr "&Port:"

#: /home/kovid/work/calibre/src/calibre/gui2/wizard/send_email_ui.py:116
msgid ""
"The port your mail server listens for connections on. The default is 25"
msgstr ""
"Hamnen din mailserver lyssnar efter anslutningar på. Grundinställning är 25"

#: /home/kovid/work/calibre/src/calibre/gui2/wizard/send_email_ui.py:118
msgid "Your username on the mail server"
msgstr "Ditt användarnamn på e-postservern"

#: /home/kovid/work/calibre/src/calibre/gui2/wizard/send_email_ui.py:120
msgid "Your password on the mail server"
msgstr "Ditt lösenord på e-postservern"

#: /home/kovid/work/calibre/src/calibre/gui2/wizard/send_email_ui.py:121
msgid "&Show"
msgstr "Vi&sa"

#: /home/kovid/work/calibre/src/calibre/gui2/wizard/send_email_ui.py:122
msgid "&Encryption:"
msgstr "Krypt&ering:"

#: /home/kovid/work/calibre/src/calibre/gui2/wizard/send_email_ui.py:123
msgid ""
"Use TLS encryption when connecting to the mail server. This is the most "
"common."
msgstr ""
"Använd TLS kryptering när du ansluter till e-postservern. Detta är den "
"vanligaste."

#: /home/kovid/work/calibre/src/calibre/gui2/wizard/send_email_ui.py:124
msgid "&TLS"
msgstr "&TLS"

#: /home/kovid/work/calibre/src/calibre/gui2/wizard/send_email_ui.py:125
msgid "Use SSL encryption when connecting to the mail server."
msgstr "Använd SSL-kryptering när du ansluter till e-postservern."

#: /home/kovid/work/calibre/src/calibre/gui2/wizard/send_email_ui.py:126
msgid "&SSL"
msgstr "&SSL"

#: /home/kovid/work/calibre/src/calibre/gui2/wizard/send_email_ui.py:127
msgid "Use Gmail"
msgstr "Använd Gmail"

#: /home/kovid/work/calibre/src/calibre/gui2/wizard/send_email_ui.py:128
msgid "&Test email"
msgstr "E-post &Test"

#: /home/kovid/work/calibre/src/calibre/gui2/wizard/stanza_ui.py:44
msgid ""
"<p>If you use the <a href=\"http://www.lexcycle.com/download\">Stanza</a> e-"
"book app on your iPhone/iTouch, you can access your calibre book collection "
"directly on the device. To do this you have to turn on the calibre content "
"server."
msgstr ""
"<p> Om du använder <a href=\"http://www.lexcycle.com/download\"> Stanza </ "
"a> e-boksprogrammet på din iPhone / iTouch, kan du öppna din calibre "
"boksamling direkt på enheten. För att göra detta måste du slå på calibre "
"innehållsservern."

#: /home/kovid/work/calibre/src/calibre/gui2/wizard/stanza_ui.py:45
msgid "Turn on the &content server"
msgstr "Slå på och mediaservern"

#: /home/kovid/work/calibre/src/calibre/library/__init__.py:8
msgid "Settings to control the calibre content server"
msgstr "Inställningar för att kontrollera calibre innehållsservern"

#: /home/kovid/work/calibre/src/calibre/library/__init__.py:12
msgid "The port on which to listen. Default is %default"
msgstr "Port att lyssna på. Grundinställning är %default"

#: /home/kovid/work/calibre/src/calibre/library/__init__.py:14
msgid "The server timeout in seconds. Default is %default"
msgstr "För server-timeout i sekunder. Grundinställning är %default"

#: /home/kovid/work/calibre/src/calibre/library/__init__.py:16
msgid "The max number of worker threads to use. Default is %default"
msgstr "Max antal arbetstrådar att använda.Grundinställning är %default"

#: /home/kovid/work/calibre/src/calibre/library/__init__.py:18
msgid "Set a password to restrict access. By default access is unrestricted."
msgstr ""
"Ange ett lösenord för att begränsa tillgången. Som standard är tillgången "
"obegränsad."

#: /home/kovid/work/calibre/src/calibre/library/__init__.py:20
msgid "Username for access. By default, it is: %default"
msgstr "Användarnamn för åtkomst. Som standard är det %default."

#: /home/kovid/work/calibre/src/calibre/library/__init__.py:24
msgid "The maximum size for displayed covers. Default is %default."
msgstr ""
"Den maximala storleken på visade omslag. Grundinställning är %default"

#: /home/kovid/work/calibre/src/calibre/library/__init__.py:26
msgid ""
"The maximum number of matches to return per OPDS query. This affects Stanza, "
"WordPlayer, etc. integration."
msgstr ""
"Det maximala antalet matcher att återvända per OPDS fråga. Detta påverkar "
"Stanza, WordPlayer osv integration."

#: /home/kovid/work/calibre/src/calibre/library/cli.py:121
msgid ""
"Path to the calibre library. Default is to use the path stored in the "
"settings."
msgstr ""
"Sökvägen till calibre biblioteket. Standard är att använda sökvägen lagrade "
"i inställningarna."

#: /home/kovid/work/calibre/src/calibre/library/cli.py:200
msgid ""
"%prog list [options]\n"
"\n"
"List the books available in the calibre database.\n"
msgstr ""
"%prog lista [alternativ]\n"
"\n"
"Lista de böcker som finns i calibre databasen.\n"

#: /home/kovid/work/calibre/src/calibre/library/cli.py:208
msgid ""
"The fields to display when listing books in the database. Should be a comma "
"separated list of fields.\n"
"Available fields: %s\n"
"Default: %%default. The special field \"all\" can be used to select all "
"fields. Only has effect in the text output format."
msgstr ""
"De fält som ska visas när böcker listas i databasen. Bör vara en "
"kommaseparerad lista med fält.\n"
"Fält:%s\n"
"Grundinställning: %%default. Den särskilda fältet \"alla\" kan användas för "
"att välja alla fält. Har endast effekt i textutformat."

#: /home/kovid/work/calibre/src/calibre/library/cli.py:210
msgid ""
"The field by which to sort the results.\n"
"Available fields: %s\n"
"Default: %%default"
msgstr ""
"Fältet för att sortera resultatet efter.\n"
"Tillgängliga fält: %s\n"
"Grundinställning: %%default"

#: /home/kovid/work/calibre/src/calibre/library/cli.py:212
msgid "Sort results in ascending order"
msgstr "Sortera resultaten i stigande ordning"

#: /home/kovid/work/calibre/src/calibre/library/cli.py:214
msgid ""
"Filter the results by the search query. For the format of the search query, "
"please see the search related documentation in the User Manual. Default is "
"to do no filtering."
msgstr ""
"Filtrera resultatet av sökfrågan. För utformningen av sökfrågan, se "
"tillhörande sökdokumentation i bruksanvisningen. Standard är att inte göra "
"någon filtrering."

#: /home/kovid/work/calibre/src/calibre/library/cli.py:216
msgid ""
"The maximum width of a single line in the output. Defaults to detecting "
"screen size."
msgstr ""
"Den maximala bredden på en enda rad i utdata. Standard är att upptäcka "
"skärmstorlek."

#: /home/kovid/work/calibre/src/calibre/library/cli.py:217
msgid "The string used to separate fields. Default is a space."
msgstr ""
"Strängen används för att separera fälten. Standard är ett mellanslag."

#: /home/kovid/work/calibre/src/calibre/library/cli.py:218
msgid ""
"The prefix for all file paths. Default is the absolute path to the library "
"folder."
msgstr ""
"Prefixet för alla sökvägar. Standard är den absoluta sökvägen till "
"biblioteksmappen."

#: /home/kovid/work/calibre/src/calibre/library/cli.py:221
msgid ""
"The format in which to output the data. Available choices: %s. Defaults is "
"text."
msgstr ""
"I vilket format för utmatning av data. Tillgängliga val:%s. Standard är text."

#: /home/kovid/work/calibre/src/calibre/library/cli.py:234
msgid "Invalid fields. Available fields:"
msgstr "Ogiltiga fält. Tillgängliga fält:"

#: /home/kovid/work/calibre/src/calibre/library/cli.py:241
msgid "Invalid sort field. Available fields:"
msgstr "Ogiltigt sorteringsfält. Tillgängliga fält:"

#: /home/kovid/work/calibre/src/calibre/library/cli.py:312
msgid ""
"The following books were not added as they already exist in the database "
"(see --duplicates option):"
msgstr ""
"Följande böcker har inte lagts till eftersom de redan finns i databasen (se -"
"-duplicates alternativ):"

#: /home/kovid/work/calibre/src/calibre/library/cli.py:335
msgid ""
"%prog add [options] file1 file2 file3 ...\n"
"\n"
"Add the specified files as books to the database. You can also specify "
"directories, see\n"
"the directory related options below.\n"
msgstr ""
"%prog add [alternativ] fil1 fil2 fil3 ...\n"
"\n"
"Lägg de angivna filerna som böcker till databasen. Du kan även ange "
"kataloger, se\n"
"katalogen relaterade alternativen nedan.\n"

#: /home/kovid/work/calibre/src/calibre/library/cli.py:344
msgid ""
"Assume that each directory has only a single logical book and that all files "
"in it are different e-book formats of that book"
msgstr ""
"Antag att varje katalog har bara en enda logisk bok och att alla filer i den "
"finns olika e-bk format i stamboken"

#: /home/kovid/work/calibre/src/calibre/library/cli.py:346
msgid "Process directories recursively"
msgstr "Avverka kataloger rekursivt"

#: /home/kovid/work/calibre/src/calibre/library/cli.py:348
msgid ""
"Add books to database even if they already exist. Comparison is done based "
"on book titles."
msgstr ""
"Lägg till böcker till databasen även om de redan finns. Jämförelsen görs "
"baserat på boktitlar."

#: /home/kovid/work/calibre/src/calibre/library/cli.py:358
msgid "You must specify at least one file to add"
msgstr "Du måste ange minst en fil för att lägga till"

#: /home/kovid/work/calibre/src/calibre/library/cli.py:374
msgid ""
"%prog remove ids\n"
"\n"
"Remove the books identified by ids from the database. ids should be a comma "
"separated list of id numbers (you can get id numbers by using the list "
"command). For example, 23,34,57-85\n"
msgstr ""
"%prog bort ids\n"
"\n"
"Ta bort de böcker som identifierats av ID: n från databasen. ID ska vara en "
"kommaseparerad lista med ID-nummer (du kan få ID-nummer med hjälp av listan "
"kommando). Exempelvis 23,34,57-85\n"

#: /home/kovid/work/calibre/src/calibre/library/cli.py:389
msgid "You must specify at least one book to remove"
msgstr "Du måste ange minst en fil för att ta bort"

#: /home/kovid/work/calibre/src/calibre/library/cli.py:408
msgid ""
"%prog add_format [options] id ebook_file\n"
"\n"
"Add the ebook in ebook_file to the available formats for the logical book "
"identified by id. You can get id by using the list command. If the format "
"already exists, it is replaced.\n"
msgstr ""
"%prog add_format [alternativ] id ebok_fil\n"
"\n"
"Lägg e-boken i ebok_fil till tillgängliga format för den logiska boken som "
"identifieras med id. Du kan få ID genom att använda listkommandot. Om "
"formatet redan existerar, kommer det ersättas.\n"

#: /home/kovid/work/calibre/src/calibre/library/cli.py:423
msgid "You must specify an id and an ebook file"
msgstr "Du måste ange ett ID och ett e-bokfil"

#: /home/kovid/work/calibre/src/calibre/library/cli.py:428
msgid "ebook file must have an extension"
msgstr "e-bok filen måste ha en filändelse"

#: /home/kovid/work/calibre/src/calibre/library/cli.py:436
msgid ""
"\n"
"%prog remove_format [options] id fmt\n"
"\n"
"Remove the format fmt from the logical book identified by id. You can get id "
"by using the list command. fmt should be a file extension like LRF or TXT or "
"EPUB. If the logical book does not have fmt available, do nothing.\n"
msgstr ""
"\n"
"%prog remove_format [flaggor] id FMT\n"
"\n"
"Ta bort format fmt från den logiska boken som identifieras med id. Du kan få "
"ID genom att använda listkommandot. FMT bör vara en filtyp som LRF eller TXT "
"eller Epub. Om logiska boken inte har FMT tillgänglig, gör ingenting.\n"

#: /home/kovid/work/calibre/src/calibre/library/cli.py:453
msgid "You must specify an id and a format"
msgstr "Du måste ange ett id och ett format"

#: /home/kovid/work/calibre/src/calibre/library/cli.py:471
msgid ""
"\n"
"%prog show_metadata [options] id\n"
"\n"
"Show the metadata stored in the calibre database for the book identified by "
"id.\n"
"id is an id number from the list command.\n"
msgstr ""
"\n"
"%prog show_metadata [alternativ] id\n"
"\n"
"Visa metadata som lagras i calibre databas för boken som identifieras med "
"id.\n"
"ID är ett ID-nummer från listkommandot.\n"

#: /home/kovid/work/calibre/src/calibre/library/cli.py:479
msgid "Print metadata in OPF form (XML)"
msgstr "Skriv metadata i OPf form (XML)"

#: /home/kovid/work/calibre/src/calibre/library/cli.py:488
msgid "You must specify an id"
msgstr "Du måste ange ett id"

#: /home/kovid/work/calibre/src/calibre/library/cli.py:501
msgid ""
"\n"
"%prog set_metadata [options] id /path/to/metadata.opf\n"
"\n"
"Set the metadata stored in the calibre database for the book identified by "
"id\n"
"from the OPF file metadata.opf. id is an id number from the list command. "
"You\n"
"can get a quick feel for the OPF format by using the --as-opf switch to the\n"
"show_metadata command.\n"
msgstr ""
"\n"
"%prog set_metadata [alternativ] id / sökväg / till / metadata.opf\n"
"\n"
"Ange metadata lagrays i calibre databas för boken som identifieras med hjälp "
"av id\n"
<<<<<<< HEAD
"från OPf fil metadata.opf. ID är ett ID-nummer från listkommandot. Du\n"
"kan få en snabb känsla för OPf format med hjälp av --as-opf växel till\n"
=======
"från OPF fil metadata.opf. ID är ett ID-nummer från listkommandot. Du\n"
"kan få en snabb känsla för OPf format med hjälp av  --as-opf växel till\n"
>>>>>>> f603a048
"show_metadata kommando.\n"

#: /home/kovid/work/calibre/src/calibre/library/cli.py:517
msgid "You must specify an id and a metadata file"
msgstr "Du måste ange ett id och en metadatafil"

#: /home/kovid/work/calibre/src/calibre/library/cli.py:537
msgid ""
"%prog export [options] ids\n"
"\n"
"Export the books specified by ids (a comma separated list) to the "
"filesystem.\n"
"The export operation saves all formats of the book, its cover and metadata "
"(in\n"
"an opf file). You can get id numbers from the list command.\n"
msgstr ""
"%prog export [flaggor] ids\n"
"\n"
"Exportera böckerna som anges av ID: n (en kommaseparerad lista) till "
"filsystemet.\n"
"Exportoperationen sparar alla format av boken, omslaget och metadata (i\n"
"en opf fil). Du kan få ID-nummer från listkommandot.\n"

#: /home/kovid/work/calibre/src/calibre/library/cli.py:545
msgid "Export all books in database, ignoring the list of ids."
msgstr "Exportera alla böcker i databasen, ignorera listan över ids."

#: /home/kovid/work/calibre/src/calibre/library/cli.py:547
msgid "Export books to the specified directory. Default is"
msgstr "Exportera böcker till den angivna katalogen. Standard är"

#: /home/kovid/work/calibre/src/calibre/library/cli.py:549
msgid "Export all books into a single directory"
msgstr "Exportera alla böcker i en enda katalog"

#: /home/kovid/work/calibre/src/calibre/library/cli.py:556
msgid "Specifying this switch will turn this behavior off."
msgstr "Specificering av den här växeln kommer att stänga av detta beteende."

#: /home/kovid/work/calibre/src/calibre/library/cli.py:579
msgid "You must specify some ids or the %s option"
msgstr "Du måste ange några IDs eller %s alternativ"

#: /home/kovid/work/calibre/src/calibre/library/cli.py:591
msgid ""
"%%prog command [options] [arguments]\n"
"\n"
"%%prog is the command line interface to the calibre books database.\n"
"\n"
"command is one of:\n"
"  %s\n"
"\n"
"For help on an individual command: %%prog command --help\n"
msgstr ""
"%% prog kommando [alternativ] [argument]\n"
"\n"
"%% PROG är kommandoradsgränssnitt till calibres bokdatabasen.\n"
"\n"
"kommando är en av:\n"
"  %s\n"
"\n"
"For help on an individual command: %%prog command --help\n"

#: /home/kovid/work/calibre/src/calibre/library/database2.py:1656
msgid "<p>Migrating old database to ebook library in %s<br><center>"
msgstr "<p> Migrera gamla databasen med e-bokbibliotek i%s <br> <center>"

#: /home/kovid/work/calibre/src/calibre/library/database2.py:1685
msgid "Copying <b>%s</b>"
msgstr "Kopiering <b>%s </ b>"

#: /home/kovid/work/calibre/src/calibre/library/database2.py:1702
msgid "Compacting database"
msgstr "Komprimerande databas"

#: /home/kovid/work/calibre/src/calibre/library/database2.py:1795
msgid "Checking SQL integrity..."
msgstr "Kontrollerar SQL integritet ..."

#: /home/kovid/work/calibre/src/calibre/library/database2.py:1832
msgid "Checking for missing files."
msgstr "Kontroll av saknade filer."

#: /home/kovid/work/calibre/src/calibre/library/database2.py:1854
msgid "Checked id"
msgstr "Kontrollerad id"

#: /home/kovid/work/calibre/src/calibre/library/save_to_disk.py:24
msgid "The title"
msgstr "Titeln"

#: /home/kovid/work/calibre/src/calibre/library/save_to_disk.py:25
msgid "The authors"
msgstr "Författarna"

#: /home/kovid/work/calibre/src/calibre/library/save_to_disk.py:26
msgid "The author sort string"
msgstr "Författaresorterasträngen"

#: /home/kovid/work/calibre/src/calibre/library/save_to_disk.py:27
msgid "The tags"
msgstr "Taggarna"

#: /home/kovid/work/calibre/src/calibre/library/save_to_disk.py:28
msgid "The series"
msgstr "Serien"

#: /home/kovid/work/calibre/src/calibre/library/save_to_disk.py:29
msgid "The series number. To get leading zeros use {series_index:0>3s}"
msgstr ""
"Det serienummer. För att få inledande nollor använd (series_index: 0>3s)"

#: /home/kovid/work/calibre/src/calibre/library/save_to_disk.py:30
msgid "The rating"
msgstr "Betyget"

#: /home/kovid/work/calibre/src/calibre/library/save_to_disk.py:31
msgid "The ISBN"
msgstr "ISBN numret"

#: /home/kovid/work/calibre/src/calibre/library/save_to_disk.py:32
msgid "The publisher"
msgstr "Förlaget"

#: /home/kovid/work/calibre/src/calibre/library/save_to_disk.py:33
msgid "The date"
msgstr "Datumet"

#: /home/kovid/work/calibre/src/calibre/library/save_to_disk.py:34
msgid "The published date"
msgstr "Utgivningsdatumet"

#: /home/kovid/work/calibre/src/calibre/library/save_to_disk.py:35
msgid "The calibre internal id"
msgstr "calibre-interna id"

#: /home/kovid/work/calibre/src/calibre/library/save_to_disk.py:45
msgid "Options to control saving to disk"
msgstr "Alternativ för att kontrollera att spara till disk"

#: /home/kovid/work/calibre/src/calibre/library/save_to_disk.py:51
msgid ""
"Normally, calibre will update the metadata in the saved files from what is "
"in the calibre library. Makes saving to disk slower."
msgstr ""
"Normalt kommer calibre uppdatera metadata i de sparade filerna från det som "
"står i calibre-biblioteket. Gör sparning till disk långsammare."

#: /home/kovid/work/calibre/src/calibre/library/save_to_disk.py:54
msgid ""
"Normally, calibre will write the metadata into a separate OPF file along "
"with the actual e-book files."
msgstr ""
"Normalt kommer calibre skriva metadata i en separat OPF-fil tillsammans med "
"själva e-boksfiler."

#: /home/kovid/work/calibre/src/calibre/library/save_to_disk.py:57
msgid ""
"Normally, calibre will save the cover in a separate file along with the "
"actual e-book file(s)."
msgstr ""
"Normalt kommer calibre spara omslaget i en separat fil tillsammans med "
"själva e-boksfil(er)."

#: /home/kovid/work/calibre/src/calibre/library/save_to_disk.py:60
msgid ""
"Comma separated list of formats to save for each book. By default all "
"available books are saved."
msgstr ""
"Kommaseparerad lista av format för att spara för varje bok. Som standard "
"sparas alla tillgängliga böcker."

#: /home/kovid/work/calibre/src/calibre/library/save_to_disk.py:63
msgid ""
"The template to control the filename and directory structure of the saved "
"files. Default is \"%s\" which will save books into a per-author "
"subdirectory with filenames containing title and author. Available controls "
"are: {%s}"
msgstr ""
"Mallen att kontrollera filnamnet och katalogstrukturen av de sparade "
"filerna. Standard är \"%s\" som kan spara böcker till en per-författare "
"underkatalog med filnamn som innehåller titel och författare. Tillgängliga "
"kontroller: {%s}"

#: /home/kovid/work/calibre/src/calibre/library/save_to_disk.py:68
msgid ""
"The template to control the filename and directory structure of files sent "
"to the device. Default is \"%s\" which will save books into a per-author "
"directory with filenames containing title and author. Available controls "
"are: {%s}"
msgstr ""
"Mallen att kontrollera filnamnet och katalogstrukturen av filer som sänds "
"till enheten. Standard är \"%s\" som kan spara böcker till en per-författare "
"katalog med filnamn som innehåller titel och författare. Tillgängliga "
"kontroller: {%s}"

#: /home/kovid/work/calibre/src/calibre/library/save_to_disk.py:75
msgid ""
"Normally, calibre will convert all non English characters into English "
"equivalents for the file names. WARNING: If you turn this off, you may "
"experience errors when saving, depending on how well the filesystem you are "
"saving to supports unicode."
msgstr ""
"Normalt kommer calibre konvertera alla icke engelska tecken till engelska "
"motsvarigheter till filnamnen. VARNING: Om du stänga av denna funktion kan "
"det uppstå fel vid sparande, beroende på hur väl filsystemet du sparar till "
"har stöd för unicode."

#: /home/kovid/work/calibre/src/calibre/library/save_to_disk.py:81
msgid ""
"The format in which to display dates. %d - day, %b - month, %Y - year. "
"Default is: %b, %Y"
msgstr ""
"I vilket format för att visa datum. %d - day, %b - månad, %Y - year. "
"Grundinställning är: %b%Y"

#: /home/kovid/work/calibre/src/calibre/library/save_to_disk.py:84
msgid "Convert paths to lowercase."
msgstr "Konvertera sökvägar till gemener."

#: /home/kovid/work/calibre/src/calibre/library/save_to_disk.py:86
msgid "Replace whitespace with underscores."
msgstr "Ersätt blanksteg med understreck"

#: /home/kovid/work/calibre/src/calibre/library/save_to_disk.py:245
msgid "Requested formats not available"
msgstr "Efterfrågade format finns inte"

#: /home/kovid/work/calibre/src/calibre/library/server.py:378
msgid "Password to access your calibre library. Username is "
msgstr ""
"Lösenord för att komma åt din calibre-biblioteket. Användarnamnet är "

#: /home/kovid/work/calibre/src/calibre/library/server.py:856
msgid ""
"[options]\n"
"\n"
"Start the calibre content server."
msgstr ""
"[alternativ]\n"
"\n"
"Starta kaliber innehåll servern."

#: /home/kovid/work/calibre/src/calibre/library/server.py:858
msgid "Path to the library folder to serve with the content server"
msgstr "Sökväg till mappen Bibliotek att tjäna med innehållet server"

#: /home/kovid/work/calibre/src/calibre/utils/config.py:48
msgid "%sUsage%s: %s\n"
msgstr "%sAnvändning%s: %s\n"

#: /home/kovid/work/calibre/src/calibre/utils/config.py:92
msgid "Created by "
msgstr "Skapad av "

#: /home/kovid/work/calibre/src/calibre/utils/config.py:93
msgid ""
"Whenever you pass arguments to %prog that have spaces in them, enclose the "
"arguments in quotation marks."
msgstr ""
"Närhelst du skickar argument till %prog som har mellanslag i dem, bifoga "
"argumenten med citattecken."

#: /home/kovid/work/calibre/src/calibre/utils/config.py:631
msgid "Path to the database in which books are stored"
msgstr "Sökvägen till den databas där böcker finns lagrade"

#: /home/kovid/work/calibre/src/calibre/utils/config.py:633
msgid "Pattern to guess metadata from filenames"
msgstr "Mönster att gissa metadata från filnamn"

#: /home/kovid/work/calibre/src/calibre/utils/config.py:635
msgid "Access key for isbndb.com"
msgstr "Accessnyckel för isbndb.com"

#: /home/kovid/work/calibre/src/calibre/utils/config.py:637
msgid "Default timeout for network operations (seconds)"
msgstr "Standard tidsbegränsning för nätdrift (sekunder)"

#: /home/kovid/work/calibre/src/calibre/utils/config.py:639
msgid "Path to directory in which your library of books is stored"
msgstr "Sökvägen till katalogen där ditt bibliotek med böcker lagras"

#: /home/kovid/work/calibre/src/calibre/utils/config.py:641
msgid "The language in which to display the user interface"
msgstr "Vilket språk som ska visas i användargränssnittet"

#: /home/kovid/work/calibre/src/calibre/utils/config.py:643
msgid "The default output format for ebook conversions."
msgstr "Standardutdataformatet för e-bokomvandlingar."

#: /home/kovid/work/calibre/src/calibre/utils/config.py:647
msgid "Ordered list of formats to prefer for input."
msgstr "Ordnad lista av format att föredra för indata"

#: /home/kovid/work/calibre/src/calibre/utils/config.py:649
msgid "Read metadata from files"
msgstr "Läs metadata från filer"

#: /home/kovid/work/calibre/src/calibre/utils/config.py:651
msgid "The priority of worker processes"
msgstr "Prioritet för arbetsprocesser"

#: /home/kovid/work/calibre/src/calibre/utils/config.py:653
msgid "Swap author first and last names when reading metadata"
msgstr "Växla mellan författares för- och efternamn vid läsning av metadata"

#: /home/kovid/work/calibre/src/calibre/utils/ipc/job.py:43
msgid "Waiting..."
msgstr "Väntar..."

#: /home/kovid/work/calibre/src/calibre/utils/ipc/job.py:51
msgid "Stopped"
msgstr "Stoppad"

#: /home/kovid/work/calibre/src/calibre/utils/ipc/job.py:53
msgid "Finished"
msgstr "Klar"

#: /home/kovid/work/calibre/src/calibre/utils/ipc/job.py:70
msgid "Working..."
msgstr "Arbetar..."

#: /home/kovid/work/calibre/src/calibre/utils/localization.py:93
msgid "Brazilian Portuguese"
msgstr "Brasiliansk portugisiska"

#: /home/kovid/work/calibre/src/calibre/utils/localization.py:94
msgid "English (UK)"
msgstr "Engelska (Storbritannien)"

#: /home/kovid/work/calibre/src/calibre/utils/localization.py:95
msgid "Simplified Chinese"
msgstr "Kinesiska (förenklad)"

#: /home/kovid/work/calibre/src/calibre/utils/localization.py:96
msgid "Chinese (HK)"
msgstr "Kinesiska (HK)"

#: /home/kovid/work/calibre/src/calibre/utils/localization.py:97
msgid "Traditional Chinese"
msgstr "Kinesiska (Traditionell)"

#: /home/kovid/work/calibre/src/calibre/utils/localization.py:98
msgid "English"
msgstr "Engelska"

#: /home/kovid/work/calibre/src/calibre/utils/localization.py:99
msgid "English (Australia)"
msgstr "Engelska (Australien)"

#: /home/kovid/work/calibre/src/calibre/utils/localization.py:100
msgid "English (Canada)"
msgstr "Engelska (Kanada)"

#: /home/kovid/work/calibre/src/calibre/utils/localization.py:101
msgid "English (India)"
msgstr "Engelska (Indien)"

#: /home/kovid/work/calibre/src/calibre/utils/localization.py:102
msgid "English (Thailand)"
msgstr "Engelska (Thailand)"

#: /home/kovid/work/calibre/src/calibre/utils/localization.py:103
msgid "English (Cyprus)"
msgstr "Engelska (Cyprus)"

#: /home/kovid/work/calibre/src/calibre/utils/localization.py:104
msgid "English (Pakistan)"
msgstr "Engelska (Pakistan)"

#: /home/kovid/work/calibre/src/calibre/utils/localization.py:105
msgid "English (Singapore)"
msgstr "Engelska (Singapore)"

#: /home/kovid/work/calibre/src/calibre/utils/localization.py:106
msgid "German (AT)"
msgstr "Tyska (Österrike)"

#: /home/kovid/work/calibre/src/calibre/utils/localization.py:107
msgid "Dutch (NL)"
msgstr "Holländska (Nederländerna)"

#: /home/kovid/work/calibre/src/calibre/utils/localization.py:108
msgid "Dutch (BE)"
msgstr "Holländska (Belgien)"

#: /home/kovid/work/calibre/src/calibre/utils/sftp.py:53
msgid "URL must have the scheme sftp"
msgstr "Adressen måste ha programmet sftp"

#: /home/kovid/work/calibre/src/calibre/utils/sftp.py:57
msgid "host must be of the form user@hostname"
msgstr "värden måste ha formen användarnamn@värdnamn"

#: /home/kovid/work/calibre/src/calibre/utils/sftp.py:68
msgid "Failed to negotiate SSH session: "
msgstr "Misslyckades med att förhandla SSH-session: "

#: /home/kovid/work/calibre/src/calibre/utils/sftp.py:71
msgid "Failed to authenticate with server: %s"
msgstr "Gick inte att verifiera med server: %s"

#: /home/kovid/work/calibre/src/calibre/utils/smtp.py:234
msgid "Control email delivery"
msgstr "Styr e-postleverans"

#: /home/kovid/work/calibre/src/calibre/web/feeds/__init__.py:103
#: /home/kovid/work/calibre/src/calibre/web/feeds/__init__.py:125
msgid "Unknown feed"
msgstr "Okänt flöde"

#: /home/kovid/work/calibre/src/calibre/web/feeds/__init__.py:143
#: /home/kovid/work/calibre/src/calibre/web/feeds/__init__.py:166
msgid "Untitled article"
msgstr "Okänd artikel"

#: /home/kovid/work/calibre/src/calibre/web/feeds/input.py:21
msgid "Download periodical content from the internet"
msgstr "Hämta periodiska innehåll från Internet"

#: /home/kovid/work/calibre/src/calibre/web/feeds/input.py:36
msgid ""
"Useful for recipe development. Forces max_articles_per_feed to 2 and "
"downloads at most 2 feeds."
msgstr ""
"Användbart för receptutveckling. Sätter max_articles_per_feed till 2 och "
"nedladdningar högst 2 flöden."

#: /home/kovid/work/calibre/src/calibre/web/feeds/input.py:39
msgid "Username for sites that require a login to access content."
msgstr ""
"Användarnamn för webbplatser som kräver inloggning för att få tillgång till "
"innehåll."

#: /home/kovid/work/calibre/src/calibre/web/feeds/input.py:42
msgid "Password for sites that require a login to access content."
msgstr ""
"Lösenord för webbplatser som kräver inloggning för att få tillgång till "
"innehåll."

#: /home/kovid/work/calibre/src/calibre/web/feeds/input.py:46
msgid ""
"Do not download latest version of builtin recipes from the calibre server"
msgstr "Hämta inte senaste versionen av inbyggda recept från calibre-servern"

#: /home/kovid/work/calibre/src/calibre/web/feeds/news.py:40
msgid "Unknown News Source"
msgstr "Okänd nyhetskälla"

#: /home/kovid/work/calibre/src/calibre/web/feeds/news.py:520
msgid "The \"%s\" recipe needs a username and password."
msgstr "\"%s\" receptet behöver ett användarnamn och lösenord."

#: /home/kovid/work/calibre/src/calibre/web/feeds/news.py:606
msgid "Download finished"
msgstr "Hämtningen är färdig"

#: /home/kovid/work/calibre/src/calibre/web/feeds/news.py:608
msgid "Failed to download the following articles:"
msgstr "Misslyckades med att hämta följande artiklar:"

#: /home/kovid/work/calibre/src/calibre/web/feeds/news.py:614
msgid "Failed to download parts of the following articles:"
msgstr "Misslyckades med att hämta  delar av följande artiklar:"

#: /home/kovid/work/calibre/src/calibre/web/feeds/news.py:616
msgid " from "
msgstr " från "

#: /home/kovid/work/calibre/src/calibre/web/feeds/news.py:618
msgid "\tFailed links:"
msgstr "\tMisslyckade länkar:"

#: /home/kovid/work/calibre/src/calibre/web/feeds/news.py:699
msgid "Could not fetch article. Run with -vv to see the reason"
msgstr "Kunde inte hämta artikel. Kör med-vv för att se orsaken"

#: /home/kovid/work/calibre/src/calibre/web/feeds/news.py:720
msgid "Fetching feeds..."
msgstr "Hämtar flöden..."

#: /home/kovid/work/calibre/src/calibre/web/feeds/news.py:725
msgid "Got feeds from index page"
msgstr "Fick flöden från indexsidan"

#: /home/kovid/work/calibre/src/calibre/web/feeds/news.py:731
msgid "Trying to download cover..."
msgstr "Försöker hämta omslaget ..."

#: /home/kovid/work/calibre/src/calibre/web/feeds/news.py:789
msgid "Starting download [%d thread(s)]..."
msgstr "Påbörjar hämtning [%d thread(s)]..."

#: /home/kovid/work/calibre/src/calibre/web/feeds/news.py:805
msgid "Feeds downloaded to %s"
msgstr "Flöden ner laddningade till %s"

#: /home/kovid/work/calibre/src/calibre/web/feeds/news.py:815
msgid "Could not download cover: %s"
msgstr "Kunde inte ladda ner omslag: %s"

#: /home/kovid/work/calibre/src/calibre/web/feeds/news.py:827
msgid "Downloading cover from %s"
msgstr "Laddar ner omslag från %s"

#: /home/kovid/work/calibre/src/calibre/web/feeds/news.py:970
msgid "Untitled Article"
msgstr "Namnlös Artikel"

#: /home/kovid/work/calibre/src/calibre/web/feeds/news.py:1041
msgid "Article downloaded: %s"
msgstr "Artikel nerladdad: %s"

#: /home/kovid/work/calibre/src/calibre/web/feeds/news.py:1052
msgid "Article download failed: %s"
msgstr "Artikelnerladdning misslyckades: %s"

#: /home/kovid/work/calibre/src/calibre/web/feeds/news.py:1069
msgid "Fetching feed"
msgstr "Hämtar flöde"

#: /home/kovid/work/calibre/src/calibre/web/feeds/recipes/collection.py:46
msgid "You"
msgstr "Dig"

#: /home/kovid/work/calibre/src/calibre/web/feeds/recipes/model.py:73
#: /home/kovid/work/calibre/src/calibre/web/feeds/recipes/model.py:82
#: /home/kovid/work/calibre/src/calibre/web/feeds/recipes/model.py:181
msgid "Scheduled"
msgstr "Schemalagd"

#: /home/kovid/work/calibre/src/calibre/web/feeds/recipes/model.py:84
#: /home/kovid/work/calibre/src/calibre/web/feeds/recipes/model.py:182
msgid "Custom"
msgstr "Anpassad"

#: /home/kovid/work/calibre/src/calibre/web/fetch/simple.py:459
msgid ""
"%prog URL\n"
"\n"
"Where URL is for example http://google.com"
msgstr ""
"%prog URL\n"
"\n"
"Där webbadressen är till exempel http://google.com"

#: /home/kovid/work/calibre/src/calibre/web/fetch/simple.py:462
msgid "Base directory into which URL is saved. Default is %default"
msgstr "Baskatalogen i vilken webbadress sparas. Grundinställning %default"

#: /home/kovid/work/calibre/src/calibre/web/fetch/simple.py:465
msgid ""
"Timeout in seconds to wait for a response from the server. Default: %default "
"s"
msgstr ""
"Tidsgräns i sekunder för att vänta på ett svar från servern. "
"Grundinställning %default"

#: /home/kovid/work/calibre/src/calibre/web/fetch/simple.py:468
msgid ""
"Maximum number of levels to recurse i.e. depth of links to follow. Default "
"%default"
msgstr ""
"Maximalt antal nivåer av upprepning dvs länkdjup att följa. Grundinställning "
"%default"

#: /home/kovid/work/calibre/src/calibre/web/fetch/simple.py:471
msgid ""
"The maximum number of files to download. This only applies to files from <a "
"href> tags. Default is %default"
msgstr ""
"Det maximala antal filer att ladda ner. Endast för filer med <a href> "
"taggar. Grundinställning är %default"

#: /home/kovid/work/calibre/src/calibre/web/fetch/simple.py:473
msgid ""
"Minimum interval in seconds between consecutive fetches. Default is %default "
"s"
msgstr ""
"Minsta intervall i sekunder mellan varandra följande hämtar. "
"Grundinställning är %default s"

#: /home/kovid/work/calibre/src/calibre/web/fetch/simple.py:475
msgid ""
"The character encoding for the websites you are trying to download. The "
"default is to try and guess the encoding."
msgstr ""
"Teckenkodning för de webbplatser som du försöker ladda ner. Grundinställning "
"är att försöka gissa kodningen."

#: /home/kovid/work/calibre/src/calibre/web/fetch/simple.py:477
msgid ""
"Only links that match this regular expression will be followed. This option "
"can be specified multiple times, in which case as long as a link matches any "
"one regexp, it will be followed. By default all links are followed."
msgstr ""
"Endast länkar som matchar det reguljära uttrycket kommer att följas. Detta "
"alternativ kan anges flera gånger, i vilket fall så länge som en länk "
"matchar någon regexp, kommer det att följas. Som standard följs alla länkar ."

#: /home/kovid/work/calibre/src/calibre/web/fetch/simple.py:479
msgid ""
"Any link that matches this regular expression will be ignored. This option "
"can be specified multiple times, in which case as long as any regexp matches "
"a link, it will be ignored.By default, no links are ignored. If both --"
"filter-regexp and --match-regexp are specified, then --filter-regexp is "
"applied first."
msgstr ""
"Varje länk som matchar det reguljära uttrycket kommer att ignoreras. Detta "
"alternativ kan anges flera gånger, i vilket fall så länge något regexp "
"matchar en länk, blir det ignorat.Grundinställning är att inga länkar "
<<<<<<< HEAD
"ignoreras. Om både --filter-regexp och --match-regexp anges så används "
"--filter-regexp först."
=======
"ignoreras. Om både --filter-regexp och --match-regexp anges så används  --"
"filter-regexp först."
>>>>>>> f603a048

#: /home/kovid/work/calibre/src/calibre/web/fetch/simple.py:481
msgid "Do not download CSS stylesheets."
msgstr "Ladda inte ner CSS stilmallar."

#: /home/kovid/work/calibre/src/calibre/web/fetch/simple.py:482
msgid "Show detailed output information. Useful for debugging"
msgstr "Visa detaljerad utdata. Användbart för felsökning"

#~ msgid "The reader has no storage card connected."
#~ msgstr "Läsaren har inga minneskort inkopplade."

#~ msgid "Communicate with the Cybook Gen 3 eBook reader."
#~ msgstr "Kommunicera med Cybook Gen 3 e-boksläsare."

#~ msgid "Communicate with the Cybook Opus eBook reader."
#~ msgstr "Kommunicera med Cybook Opus e-boksläsare."<|MERGE_RESOLUTION|>--- conflicted
+++ resolved
@@ -7770,13 +7770,8 @@
 "\n"
 "Ange metadata lagrays i calibre databas för boken som identifieras med hjälp "
 "av id\n"
-<<<<<<< HEAD
-"från OPf fil metadata.opf. ID är ett ID-nummer från listkommandot. Du\n"
-"kan få en snabb känsla för OPf format med hjälp av --as-opf växel till\n"
-=======
 "från OPF fil metadata.opf. ID är ett ID-nummer från listkommandot. Du\n"
 "kan få en snabb känsla för OPf format med hjälp av  --as-opf växel till\n"
->>>>>>> f603a048
 "show_metadata kommando.\n"
 
 #: /home/kovid/work/calibre/src/calibre/library/cli.py:517
@@ -8389,13 +8384,8 @@
 "Varje länk som matchar det reguljära uttrycket kommer att ignoreras. Detta "
 "alternativ kan anges flera gånger, i vilket fall så länge något regexp "
 "matchar en länk, blir det ignorat.Grundinställning är att inga länkar "
-<<<<<<< HEAD
-"ignoreras. Om både --filter-regexp och --match-regexp anges så används "
-"--filter-regexp först."
-=======
 "ignoreras. Om både --filter-regexp och --match-regexp anges så används  --"
 "filter-regexp först."
->>>>>>> f603a048
 
 #: /home/kovid/work/calibre/src/calibre/web/fetch/simple.py:481
 msgid "Do not download CSS stylesheets."
