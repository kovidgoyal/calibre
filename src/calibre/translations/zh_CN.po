--- conflicted
+++ resolved
@@ -8512,11 +8512,7 @@
 "to the device. Default is \"%s\" which will save books into a per-author "
 "directory with filenames containing title and author. Available controls "
 "are: {%s}"
-<<<<<<< HEAD
-msgstr "模板控制设备上的文件名和目录结构。默认为 \"%s\"，按作者分目录储存，文件名包含标题和作者。可用控量为： {%s}"
-=======
 msgstr "模板控制设备上的文件名和目录结构。默认为 \"%s\"，按作者分目录储存，文件名包含标题和作者。可用控量为：{%s}"
->>>>>>> 6de96cc6
 
 #: /home/kovid/work/calibre/src/calibre/library/save_to_disk.py:78
 msgid ""
