--- conflicted
+++ resolved
@@ -183,14 +183,7 @@
     UDID_SIZE = 40
 
     def __init__(self, **kwargs):
-<<<<<<< HEAD
-        if 'verbose' in kwargs:
-            self.verbose = kwargs['verbose']
-        else:
-            self.verbose = False
-=======
         self.verbose = kwargs.get('verbose', False)
->>>>>>> f0a5fd52
 
         self._log_location()
         self.afc = None
@@ -284,17 +277,10 @@
                 self._log("copying %d {:,} bytes".format(file_size))
                 data = self._afc_file_read(handle, file_size, mode)
                 dst.write(data)
-<<<<<<< HEAD
 
             self._afc_file_close(handle)
             dst.close()
 
-=======
-
-            self._afc_file_close(handle)
-            dst.close()
-
->>>>>>> f0a5fd52
             # Update timestamps to match
             file_stats = self._afc_get_file_info(src)
             os.utime(dst.name, (file_stats['st_mtime'], file_stats['st_mtime']))
