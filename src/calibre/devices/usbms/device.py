__license__   = 'GPL v3'
__copyright__ = '2009, John Schember <john at nachtimwald.com>'
'''
Generic device driver. This is not a complete stand alone driver. It is
intended to be subclassed with the relevant parts implemented for a particular
device. This class handles device detection.
'''

import os, subprocess, time, re

from calibre.devices.interface import DevicePlugin as Device
from calibre.devices.errors import DeviceError
from calibre import iswindows, islinux, isosx, __appname__

class Device(Device):
    '''
    This class provides logic common to all drivers for devices that export themselves
    as USB Mass Storage devices. If you are writing such a driver, inherit from this
    class.
    '''

    VENDOR_ID   = 0x0
    PRODUCT_ID  = 0x0
    BCD         = None

    VENDOR_NAME = None
    WINDOWS_MAIN_MEM = None
    WINDOWS_CARD_A_MEM = None
    WINDOWS_CARD_B_MEM = None

    OSX_MAIN_MEM = None
    OSX_CARD_A_MEM = None
    OSX_CARD_B_MEM = None

    MAIN_MEMORY_VOLUME_LABEL  = ''
    STORAGE_CARD_VOLUME_LABEL = ''

    FDI_TEMPLATE = \
'''
  <device>
      <match key="info.category" string="volume">
          <match key="@info.parent:@info.parent:@info.parent:@info.parent:usb.vendor_id" int="%(vendor_id)s">
              <match key="@info.parent:@info.parent:@info.parent:@info.parent:usb.product_id" int="%(product_id)s">
                %(BCD_start)s
                  <match key="@info.parent:storage.lun" int="0">
                          <merge key="volume.label" type="string">%(main_memory)s</merge>
                          <merge key="%(app)s.mainvolume" type="string">%(deviceclass)s</merge>
                  </match>
                %(BCD_end)s
              </match>
          </match>
      </match>
  </device>
  <device>
      <match key="info.category" string="volume">
          <match key="@info.parent:@info.parent:@info.parent:@info.parent:usb.vendor_id" int="%(vendor_id)s">
              <match key="@info.parent:@info.parent:@info.parent:@info.parent:usb.product_id" int="%(product_id)s">
                %(BCD_start)s
                  <match key="@info.parent:storage.lun" int="1">
                          <merge key="volume.label" type="string">%(storage_card)s</merge>
                          <merge key="%(app)s.cardvolume" type="string">%(deviceclass)s</merge>
                  </match>
                %(BCD_end)s
              </match>
          </match>
      </match>
  </device>
  <device>
      <match key="info.category" string="volume">
          <match key="@info.parent:@info.parent:@info.parent:@info.parent:usb.vendor_id" int="%(vendor_id)s">
              <match key="@info.parent:@info.parent:@info.parent:@info.parent:usb.product_id" int="%(product_id)s">
                %(BCD_start)s
                  <match key="@info.parent:storage.lun" int="2">
                          <merge key="volume.label" type="string">%(storage_card)s</merge>
                          <merge key="%(app)s.cardvolume" type="string">%(deviceclass)s</merge>
                  </match>
                %(BCD_end)s
              </match>
          </match>
      </match>
  </device>
'''
    FDI_BCD_TEMPLATE = '<match key="@info.parent:@info.parent:@info.parent:@info.parent:usb.device_revision_bcd" int="%(bcd)s">'


    def reset(self, key='-1', log_packets=False, report_progress=None) :
        self._main_prefix = self._card_a_prefix = self._card_b_prefix = None

    @classmethod
    def get_fdi(cls):
        fdi = ''

        for vid in cls.VENDOR_ID:
            for pid in cls.PRODUCT_ID:
                fdi_base_values = dict(
                                       app=__appname__,
                                       deviceclass=cls.__name__,
                                       vendor_id=hex(vid),
                                       product_id=hex(pid),
                                       main_memory=cls.MAIN_MEMORY_VOLUME_LABEL,
                                       storage_card=cls.STORAGE_CARD_VOLUME_LABEL,
                                  )

                if cls.BCD is None:
                    fdi_base_values['BCD_start'] = ''
                    fdi_base_values['BCD_end'] = ''
                    fdi += cls.FDI_TEMPLATE % fdi_base_values
                else:
                    for bcd in cls.BCD:
                        fdi_bcd_values = fdi_base_values
                        fdi_bcd_values['BCD_start'] = cls.FDI_BCD_TEMPLATE % dict(bcd=hex(bcd))
                        fdi_bcd_values['BCD_end'] = '</match>'
                        fdi += cls.FDI_TEMPLATE % fdi_bcd_values

        return fdi

    def set_progress_reporter(self, report_progress):
        self.report_progress = report_progress

    def card_prefix(self, end_session=True):
        return (self._card_a_prefix, self._card_b_prefix)

    @classmethod
    def _windows_space(cls, prefix):
        if not prefix:
            return 0, 0
        win32file = __import__('win32file', globals(), locals(), [], -1)
        try:
            sectors_per_cluster, bytes_per_sector, free_clusters, total_clusters = \
                win32file.GetDiskFreeSpace(prefix[:-1])
        except Exception, err:
            if getattr(err, 'args', [None])[0] == 21: # Disk not ready
                time.sleep(3)
                sectors_per_cluster, bytes_per_sector, free_clusters, total_clusters = \
                    win32file.GetDiskFreeSpace(prefix[:-1])
            else: raise
        mult = sectors_per_cluster * bytes_per_sector
        return total_clusters * mult, free_clusters * mult

    def total_space(self, end_session=True):
        msz = casz = cbsz = 0
        if not iswindows:
            if self._main_prefix is not None:
                stats = os.statvfs(self._main_prefix)
                msz = stats.f_frsize * (stats.f_blocks + stats.f_bavail - stats.f_bfree)
            if self._card_a_prefix is not None:
                stats = os.statvfs(self._card_a_prefix)
                casz = stats.f_frsize * (stats.f_blocks + stats.f_bavail - stats.f_bfree)
            if self._card_b_prefix is not None:
                stats = os.statvfs(self._card_b_prefix)
                cbsz = stats.f_frsize * (stats.f_blocks + stats.f_bavail - stats.f_bfree)
        else:
            msz = self._windows_space(self._main_prefix)[0]
            casz = self._windows_space(self._card_a_prefix)[0]
            cbsz = self._windows_space(self._card_b_prefix)[0]

        return (msz, casz, cbsz)

    def free_space(self, end_session=True):
        msz = casz = cbsz = 0
        if not iswindows:
            if self._main_prefix is not None:
                stats = os.statvfs(self._main_prefix)
                msz = stats.f_frsize * stats.f_bavail
            if self._card_a_prefix is not None:
                stats = os.statvfs(self._card_a_prefix)
                casz = stats.f_frsize * stats.f_bavail
            if self._card_b_prefix is not None:
                stats = os.statvfs(self._card_b_prefix)
                cbsz = stats.f_frsize * stats.f_bavail
        else:
            msz = self._windows_space(self._main_prefix)[1]
            csz = self._windows_space(self._card_prefix)[1]

        return (msz, casz, cbsz)

    def windows_match_device(self, pnp_id, device_id):
        pnp_id = pnp_id.upper()

        if device_id and pnp_id is not None:
            device_id = device_id.upper()

            if 'VEN_' + self.VENDOR_NAME in pnp_id and 'PROD_' + device_id in pnp_id:
                return True

        return False

    def windows_get_drive_prefix(self, drive):
        prefix = None

        try:
            partition = drive.associators("Win32_DiskDriveToDiskPartition")[0]
            logical_disk = partition.associators('Win32_LogicalDiskToPartition')[0]
            prefix = logical_disk.DeviceID + os.sep
        except IndexError:
            pass

        return prefix

    def windows_sort_drives(self, drives):
        '''
        Called to disambiguate main memory and storage card for devices that
        do not distinguish between them on the basis of `WINDOWS_CARD_NAME`.
        For e.g.: The EB600
        '''
        return drives

    def open_windows(self):
        time.sleep(6)
        drives = {}
        wmi = __import__('wmi', globals(), locals(), [], -1)
        c = wmi.WMI(find_classes=False)
        for drive in c.Win32_DiskDrive():
            if self.windows_match_device(str(drive.PNPDeviceID), self.WINDOWS_MAIN_MEM):
                drives['main'] = self.windows_get_drive_prefix(drive)
            elif self.windows_match_device(str(drive.PNPDeviceID), self.WINDOWS_CARD_A_MEM):
                drives['carda'] = self.windows_get_drive_prefix(drive)
            elif self.windows_match_device(str(drive.PNPDeviceID), self.WINDOWS_CARD_B_MEM):
                drives['cardb'] = self.windows_get_drive_prefix(drive)

            if 'main' in drives.keys() and 'carda' in drives.keys() and 'cardb' in drives.keys():
                break

<<<<<<< HEAD
        drives = self.windows_sort_drives(drives)
        self._main_prefix = drives.get('main')
        self._card_a_prefix = drives.get('carda')
        self._card_b_prefix = drives.get('cardb')

        if not self._main_prefix:
=======
        if 'main' not in drives:
>>>>>>> 1118d338
            raise DeviceError(
                _('Unable to detect the %s disk drive. Try rebooting.') %
                self.__class__.__name__)

        drives = self.windows_sort_drives(drives)
        self._main_prefix = drives.get('main')
        self._card_prefix = drives.get('card', None)

    def get_osx_mountpoints(self, raw=None):
        if raw is None:
            ioreg = '/usr/sbin/ioreg'
            if not os.access(ioreg, os.X_OK):
                ioreg = 'ioreg'
            raw = subprocess.Popen((ioreg+' -w 0 -S -c IOMedia').split(),
                                   stdout=subprocess.PIPE).communicate()[0]
        lines = raw.splitlines()
        names = {}

        def get_dev_node(lines, loc):
            for line in lines:
                line = line.strip()
                if line.endswith('}'):
                    break
                match = re.search(r'"BSD Name"\s+=\s+"(.*?)"', line)
                if match is not None:
                    names[loc] = match.group(1)
                    break

        for i, line in enumerate(lines):
            if self.OSX_MAIN_MEM is not None and line.strip().endswith('<class IOMedia>') and self.OSX_MAIN_MEM in line:
                get_dev_node(lines[i+1:], 'main')
            if self.OSX_CARD_A_MEM is not None and line.strip().endswith('<class IOMedia>') and self.OSX_CARD_A_MEM in line:
                get_dev_node(lines[i+1:], 'carda')
            if self.OSX_CARD_B_MEM is not None and line.strip().endswith('<class IOMedia>') and self.OSX_CARD_B_MEM in line:
                get_dev_node(lines[i+1:], 'cardb')
            if len(names.keys()) == 3:
                break
        return names

    def open_osx(self):
        mount = subprocess.Popen('mount', shell=True,  stdout=subprocess.PIPE).stdout.read()
        names = self.get_osx_mountpoints()
        dev_pat = r'/dev/%s(\w*)\s+on\s+([^\(]+)\s+'
        if 'main' not in names.keys():
            raise DeviceError(_('Unable to detect the %s disk drive. Try rebooting.')%self.__class__.__name__)
        main_pat = dev_pat % names['main']
        self._main_prefix = re.search(main_pat, mount).group(2) + os.sep
        card_a_pat = names['carda'] if 'carda' in names.keys() else None
        card_b_pat = names['cardb'] if 'cardb' in names.keys() else None
        
        def get_card_prefix(pat):
            if pat is not None:
                pat = dev_pat % pat
                return re.search(pat, mount).group(2) + os.sep
            else:
                return None
                
        self._card_a_prefix = get_card_prefix(card_a_pat)
        self._card_b_prefix = get_card_prefix(card_b_pat) 

    def open_linux(self):
        import dbus
        bus = dbus.SystemBus()
        hm  = dbus.Interface(bus.get_object("org.freedesktop.Hal", "/org/freedesktop/Hal/Manager"), "org.freedesktop.Hal.Manager")

        def conditional_mount(dev):
            mmo = bus.get_object("org.freedesktop.Hal", dev)
            label = mmo.GetPropertyString('volume.label', dbus_interface='org.freedesktop.Hal.Device')
            is_mounted = mmo.GetPropertyString('volume.is_mounted', dbus_interface='org.freedesktop.Hal.Device')
            mount_point = mmo.GetPropertyString('volume.mount_point', dbus_interface='org.freedesktop.Hal.Device')
            fstype = mmo.GetPropertyString('volume.fstype', dbus_interface='org.freedesktop.Hal.Device')
            if is_mounted:
                return str(mount_point)
            mmo.Mount(label, fstype, ['umask=077', 'uid='+str(os.getuid()), 'sync'],
                          dbus_interface='org.freedesktop.Hal.Device.Volume')
            return os.path.normpath('/media/'+label)+'/'

        mm = hm.FindDeviceStringMatch(__appname__+'.mainvolume', self.__class__.__name__)
        if not mm:
            raise DeviceError(_('Unable to detect the %s disk drive. Try rebooting.')%(self.__class__.__name__,))
        self._main_prefix = None
        for dev in mm:
            try:
                self._main_prefix = conditional_mount(dev)+os.sep
                break
            except dbus.exceptions.DBusException:
                continue

        if not self._main_prefix:
            raise DeviceError('Could not open device for reading. Try a reboot.')

        self._card_a_prefix = self._card_b_prefix = None
        cards = hm.FindDeviceStringMatch(__appname__+'.cardvolume', self.__class__.__name__)

        def mount_card(dev):
            try:
                return conditional_mount(dev)+os.sep
            except:
                import traceback
                print traceback

        if len(cards) >= 1:
            self._card_a_prefix = mount_card(cards[0])
        if len(cards) >=2:
            self._card_b_prefix = mount_card(cards[1])

    def open(self):
        time.sleep(5)
        self._main_prefix = self._card_a_prefix = self._card_b_prefix = None
        if islinux:
            try:
                self.open_linux()
            except DeviceError:
                time.sleep(3)
                self.open_linux()
        if iswindows:
            try:
                self.open_windows()
            except DeviceError:
                time.sleep(3)
                self.open_windows()
        if isosx:
            try:
                self.open_osx()
            except DeviceError:
                time.sleep(3)
                self.open_osx()
<|MERGE_RESOLUTION|>--- conflicted
+++ resolved
@@ -8,11 +8,11 @@
 
 import os, subprocess, time, re
 
-from calibre.devices.interface import DevicePlugin as Device
+from calibre.devices.interface import DevicePlugin
 from calibre.devices.errors import DeviceError
 from calibre import iswindows, islinux, isosx, __appname__
 
-class Device(Device):
+class Device(DevicePlugin):
     '''
     This class provides logic common to all drivers for devices that export themselves
     as USB Mass Storage devices. If you are writing such a driver, inherit from this
@@ -221,23 +221,15 @@
             if 'main' in drives.keys() and 'carda' in drives.keys() and 'cardb' in drives.keys():
                 break
 
-<<<<<<< HEAD
-        drives = self.windows_sort_drives(drives)
-        self._main_prefix = drives.get('main')
-        self._card_a_prefix = drives.get('carda')
-        self._card_b_prefix = drives.get('cardb')
-
-        if not self._main_prefix:
-=======
         if 'main' not in drives:
->>>>>>> 1118d338
             raise DeviceError(
                 _('Unable to detect the %s disk drive. Try rebooting.') %
                 self.__class__.__name__)
 
         drives = self.windows_sort_drives(drives)
         self._main_prefix = drives.get('main')
-        self._card_prefix = drives.get('card', None)
+        self._card_a_prefix = drives.get('carda', None)
+        self._card_b_prefix = drives.get('cardb', None)
 
     def get_osx_mountpoints(self, raw=None):
         if raw is None:
@@ -280,16 +272,16 @@
         self._main_prefix = re.search(main_pat, mount).group(2) + os.sep
         card_a_pat = names['carda'] if 'carda' in names.keys() else None
         card_b_pat = names['cardb'] if 'cardb' in names.keys() else None
-        
+
         def get_card_prefix(pat):
             if pat is not None:
                 pat = dev_pat % pat
                 return re.search(pat, mount).group(2) + os.sep
             else:
                 return None
-                
+
         self._card_a_prefix = get_card_prefix(card_a_pat)
-        self._card_b_prefix = get_card_prefix(card_b_pat) 
+        self._card_b_prefix = get_card_prefix(card_b_pat)
 
     def open_linux(self):
         import dbus
