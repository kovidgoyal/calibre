--- conflicted
+++ resolved
@@ -1196,7 +1196,6 @@
                         self.timestamp, = unpack('>I', data[0x24:0x28])
                         bpar_offset, = unpack('>I', data[0x4e:0x52])
                         #print "bpar_offset: 0x%x" % bpar_offset
-                        bpl = bpar_offset + 0x04
                         lrlo = bpar_offset + 0x0c
                         self.last_read_location = int(unpack('>I', data[lrlo:lrlo+4])[0])
                         '''
@@ -4014,23 +4013,14 @@
                     (opts.connected_device['name'],
                      opts.connected_device['serial'][0:4],
                      'x' * (len(opts.connected_device['serial']) - 4)))
-<<<<<<< HEAD
-                build_log.append(u" save_template: '%s'" % opts.connected_device['save_template'])
-=======
                 for storage in opts.connected_device['storage']:
                     if storage:
-                        build_log.append("  mount point: %s" % storage)
->>>>>>> 8f9fedb7
+                        build_log.append(u"  mount point: %s" % storage)
             else:
                 build_log.append(u" connected_device: '%s'" % opts.connected_device['name'])
                 for storage in opts.connected_device['storage']:
                     if storage:
-<<<<<<< HEAD
                         build_log.append(u"  mount point: %s" % storage)
-                build_log.append(u"  save_template: '%s'" % opts.connected_device['save_template'])
-=======
-                        build_log.append("  mount point: %s" % storage)
->>>>>>> 8f9fedb7
 
         opts_dict = vars(opts)
         if opts_dict['ids']:
