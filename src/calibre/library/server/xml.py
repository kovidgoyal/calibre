#!/usr/bin/env python
# vim:fileencoding=UTF-8:ts=4:sw=4:sta:et:sts=4:ai

__license__   = 'GPL v3'
__copyright__ = '2010, Kovid Goyal <kovid@kovidgoyal.net>'
__docformat__ = 'restructuredtext en'

import __builtin__

import cherrypy
from lxml.builder import ElementMaker
from lxml import etree

from calibre.library.server import custom_fields_to_display
from calibre.library.server.utils import strftime, format_tag_string
from calibre.ebooks.metadata import fmt_sidx
from calibre.constants import preferred_encoding
from calibre import isbytestring
<<<<<<< HEAD
=======
from calibre.utils.date import format_date
from calibre.utils.filenames import ascii_filename
>>>>>>> 2dd9692a

E = ElementMaker()

class XMLServer(object):
    'Serves XML and the Ajax based HTML frontend'

    def add_routes(self, connect):
        connect('xml', '/xml', self.xml)

    def xml(self, start='0', num='50', sort=None, search=None,
                _=None, order='ascending'):
        '''
        Serves metadata from the calibre database as XML.

        :param sort: Sort results by ``sort``. Can be one of `title,author,rating`.
        :param search: Filter results by ``search`` query. See :class:`SearchQueryParser` for query syntax
        :param start,num: Return the slice `[start:start+num]` of the sorted and filtered results
        :param _: Firefox seems to sometimes send this when using XMLHttpRequest with no caching
        '''
        try:
            start = int(start)
        except ValueError:
            raise cherrypy.HTTPError(400, 'start: %s is not an integer'%start)
        try:
            num = int(num)
        except ValueError:
            raise cherrypy.HTTPError(400, 'num: %s is not an integer'%num)

        order = order.lower().strip() == 'ascending'

        if not search:
            search = ''

        ids = self.db.search_getting_ids(search.strip(), self.search_restriction)

        FM = self.db.FIELD_MAP

        items = [r for r in iter(self.db) if r[FM['id']] in ids]
        if sort is not None:
            self.sort(items, sort, order)

        books = []

        def serialize(x):
            if isinstance(x, unicode):
                return x
            if isbytestring(x):
                return x.decode(preferred_encoding, 'replace')
            return unicode(x)

        # This method uses its own book dict, not the Metadata dict. The loop
        # below could be changed to use db.get_metadata instead of reading
        # info directly from the record made by the view, but it doesn't seem
        # worth it at the moment.
        for record in items[start:start+num]:
            kwargs = {}
            aus = record[FM['authors']] if record[FM['authors']] else __builtin__._('Unknown')
            authors = '|'.join([i.replace('|', ',') for i in aus.split(',')])
            kwargs['authors'] = authors

            kwargs['series_index'] = \
                fmt_sidx(float(record[FM['series_index']]))

            for x in ('timestamp', 'pubdate'):
                kwargs[x] = strftime('%Y/%m/%d %H:%M:%S', record[FM[x]])

            for x in ('id', 'title', 'sort', 'author_sort', 'rating', 'size'):
                kwargs[x] = serialize(record[FM[x]])

            for x in ('isbn', 'formats', 'series', 'tags', 'publisher',
                    'comments'):
                y = record[FM[x]]
                if x == 'tags':
                    y = format_tag_string(y, ',', ignore_max=True)
                kwargs[x] = serialize(y) if y else ''

            kwargs['safe_title'] = ascii_filename(kwargs['title'])

            c = kwargs.pop('comments')

            CFM = self.db.field_metadata
            CKEYS = [key for key in sorted(custom_fields_to_display(self.db),
                 cmp=lambda x,y: cmp(CFM[x]['name'].lower(),
                                     CFM[y]['name'].lower()))]
            custcols = []
            for key in CKEYS:
                def concat(name, val):
                    return '%s:#:%s'%(name, unicode(val))
                mi = self.db.get_metadata(record[CFM['id']['rec_index']], index_is_id=True)
                name, val = mi.format_field(key)
                if not val:
                    continue
                datatype = CFM[key]['datatype']
                if datatype in ['comments']:
                    continue
                k = str('CF_'+key[1:])
                name = CFM[key]['name']
                custcols.append(k)
                if datatype == 'text' and CFM[key]['is_multiple']:
                    kwargs[k] = concat('#T#'+name, format_tag_string(val,',',
                                                            ignore_max=True))
                else:
                    kwargs[k] = concat(name, val)
            kwargs['custcols'] = ','.join(custcols)
            books.append(E.book(c, **kwargs))

        updated = self.db.last_modified()
        kwargs = dict(
                start = str(start),
                updated=updated.strftime('%Y-%m-%dT%H:%M:%S+00:00'),
                total=str(len(ids)),
                num=str(len(books)))
        ans = E.library(*books, **kwargs)

        cherrypy.response.headers['Content-Type'] = 'text/xml'
        cherrypy.response.headers['Last-Modified'] = self.last_modified(updated)

        return etree.tostring(ans, encoding='utf-8', pretty_print=True,
                xml_declaration=True)
<|MERGE_RESOLUTION|>--- conflicted
+++ resolved
@@ -16,11 +16,7 @@
 from calibre.ebooks.metadata import fmt_sidx
 from calibre.constants import preferred_encoding
 from calibre import isbytestring
-<<<<<<< HEAD
-=======
-from calibre.utils.date import format_date
 from calibre.utils.filenames import ascii_filename
->>>>>>> 2dd9692a
 
 E = ElementMaker()
 
