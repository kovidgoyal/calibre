--- conflicted
+++ resolved
@@ -548,15 +548,10 @@
               help=_('The language in which to display the user interface'))
     c.add_opt('output_format', default='EPUB',
               help=_('The default output format for ebook conversions.'))
-<<<<<<< HEAD
-    c.add_opt('input_format_order', default=['EPUB', 'MOBI', 'PRC', 'LIT'],
-              help=_('Order list of formats to prefer for input.'))
-=======
     c.add_opt('input_format_order', default=['EPUB', 'MOBI', 'LIT', 'PRC',
         'FB2', 'HTML', 'HTM', 'XHTM', 'SHTML', 'XHTML', 'ODT', 'RTF', 'PDF',
         'TXT'],
               help=_('Ordered list of formats to prefer for input.'))
->>>>>>> 7ab2368c
     c.add_opt('read_file_metadata', default=True,
               help=_('Read metadata from files'))
     c.add_opt('worker_process_priority', default='normal',
