''' E-book management software'''
__license__   = 'GPL v3'
__copyright__ = '2008, Kovid Goyal <kovid at kovidgoyal.net>'
__version__   = '0.4.80'
__docformat__ = "epytext"
__author__    = "Kovid Goyal <kovid at kovidgoyal.net>"
__appname__   = 'calibre'

import sys, os, logging, mechanize, locale, copy, cStringIO, re, subprocess, \
       textwrap, atexit, cPickle, codecs, time
from gettext import GNUTranslations
from htmlentitydefs import name2codepoint
from math import floor
from optparse import OptionParser as _OptionParser
from optparse import IndentedHelpFormatter
from logging import Formatter

from PyQt4.QtCore import QSettings, QVariant, QUrl, QByteArray, QString
from PyQt4.QtGui import QDesktopServices

from calibre.translations.msgfmt import make
from calibre.ebooks.chardet import detect
from calibre.utils.terminfo import TerminalController

terminal_controller = TerminalController(sys.stdout)
iswindows = 'win32' in sys.platform.lower() or 'win64' in sys.platform.lower()
isosx     = 'darwin' in sys.platform.lower()
islinux   = not(iswindows or isosx)
isfrozen  = hasattr(sys, 'frozen') 

try:
    locale.setlocale(locale.LC_ALL, '')
except:
    dl = locale.getdefaultlocale()
    try:
        if dl:
            locale.setlocale(dl[0])
    except:
        pass

try:
    preferred_encoding = locale.getpreferredencoding()
    codecs.lookup(preferred_encoding)
except:
    preferred_encoding = 'utf-8'

if getattr(sys, 'frozen', False):
    if iswindows:
        plugin_path = os.path.join(os.path.dirname(sys.executable), 'plugins')
    elif isosx:
        plugin_path = os.path.join(getattr(sys, 'frameworks_dir'), 'plugins')
    elif islinux:
        plugin_path = os.path.join(getattr(sys, 'frozen_path'), 'plugins')
    sys.path.insert(0, plugin_path)
else:
    import pkg_resources
    plugins = getattr(pkg_resources, 'resource_filename')(__appname__, 'plugins')
    sys.path.insert(0, plugins)
    
if iswindows and getattr(sys, 'frozen', False):
    sys.path.insert(1, os.path.dirname(sys.executable))


plugins = {}
for plugin in ['pictureflow', 'lzx', 'msdes'] + \
            (['winutil'] if iswindows else []) + \
            (['usbobserver'] if isosx else []):
    try:
        p, err = __import__(plugin), ''
    except Exception, err:
        p = None
        err = str(err)
    plugins[plugin] = (p, err)

if iswindows:
    winutil, winutilerror = plugins['winutil']
    if not winutil:
        raise RuntimeError('Failed to load the winutil plugin: %s'%winutilerror)
    sys.argv[1:] = winutil.argv()[1:]
    win32event = __import__('win32event')
    winerror   = __import__('winerror')
    win32api   = __import__('win32api')
else:
    import fcntl

_abspath = os.path.abspath
def my_abspath(path, encoding=sys.getfilesystemencoding()):
    '''
    Work around for buggy os.path.abspath. This function accepts either byte strings,
    in which it calls os.path.abspath, or unicode string, in which case it first converts
    to byte strings using `encoding`, calls abspath and then decodes back to unicode.
    '''
    to_unicode = False
    if isinstance(path, unicode):
        path = path.encode(encoding)
        to_unicode = True
    res = _abspath(path)
    if to_unicode:
        res = res.decode(encoding)
    return res

os.path.abspath = my_abspath
_join = os.path.join
def my_join(a, *p):
    encoding=sys.getfilesystemencoding()
    p = [a] + list(p)
    _unicode = False
    for i in p:
        if isinstance(i, unicode):
            _unicode = True
            break
    p = [i.encode(encoding) if isinstance(i, unicode) else i for i in p]

    res = _join(*p)
    if _unicode:
        res = res.decode(encoding)
    return res

os.path.join = my_join

def osx_version():
    if isosx:
        import platform
        src = platform.mac_ver()[0]
        m = re.match(r'(\d+)\.(\d+)\.(\d+)', src)
        if m:
            return int(m.group(1)), int(m.group(2)), int(m.group(3))


# Default translation is NOOP
import __builtin__
__builtin__.__dict__['_'] = lambda s: s

class CommandLineError(Exception):
    pass

class ColoredFormatter(Formatter):

    def format(self, record):
        ln = record.__dict__['levelname']
        col = ''
        if ln == 'CRITICAL':
            col = terminal_controller.YELLOW
        elif ln == 'ERROR':
            col = terminal_controller.RED
        elif ln in ['WARN', 'WARNING']:
            col = terminal_controller.BLUE
        elif ln == 'INFO':
            col = terminal_controller.GREEN
        elif ln == 'DEBUG':
            col = terminal_controller.CYAN
        record.__dict__['levelname'] = col + record.__dict__['levelname'] + terminal_controller.NORMAL
        return Formatter.format(self, record)


def setup_cli_handlers(logger, level):
    if os.environ.get('CALIBRE_WORKER', None) is not None and logger.handlers:
        return
    logger.setLevel(level)
    if level == logging.WARNING:
        handler = logging.StreamHandler(sys.stdout)
        handler.setFormatter(logging.Formatter('%(levelname)s: %(message)s'))
        handler.setLevel(logging.WARNING)
    elif level == logging.INFO:
        handler = logging.StreamHandler(sys.stdout)
        handler.setFormatter(logging.Formatter())
        handler.setLevel(logging.INFO)
    elif level == logging.DEBUG:
        handler = logging.StreamHandler(sys.stderr)
        handler.setLevel(logging.DEBUG)
        handler.setFormatter(logging.Formatter('[%(levelname)s] %(filename)s:%(lineno)s: %(message)s'))

    logger.addHandler(handler)

class CustomHelpFormatter(IndentedHelpFormatter):

    def format_usage(self, usage):
        return _("%sUsage%s: %s\n") % (terminal_controller.BLUE, terminal_controller.NORMAL, usage)

    def format_heading(self, heading):
        return "%*s%s%s%s:\n" % (self.current_indent, terminal_controller.BLUE,
                                 "", heading, terminal_controller.NORMAL)

    def format_option(self, option):
        result = []
        opts = self.option_strings[option]
        opt_width = self.help_position - self.current_indent - 2
        if len(opts) > opt_width:
            opts = "%*s%s\n" % (self.current_indent, "",
                                    terminal_controller.GREEN+opts+terminal_controller.NORMAL)
            indent_first = self.help_position
        else:                       # start help on same line as opts
            opts = "%*s%-*s  " % (self.current_indent, "", opt_width + len(terminal_controller.GREEN + terminal_controller.NORMAL),
                                  terminal_controller.GREEN + opts + terminal_controller.NORMAL)
            indent_first = 0
        result.append(opts)
        if option.help:
            help_text = self.expand_default(option).split('\n')
            help_lines = []

            for line in help_text:
                help_lines.extend(textwrap.wrap(line, self.help_width))
            result.append("%*s%s\n" % (indent_first, "", help_lines[0]))
            result.extend(["%*s%s\n" % (self.help_position, "", line)
                           for line in help_lines[1:]])
        elif opts[-1] != "\n":
            result.append("\n")
        return "".join(result)+'\n'

class OptionParser(_OptionParser):

    def __init__(self,
                 usage='%prog [options] filename',
                 version='%%prog (%s %s)'%(__appname__, __version__),
                 epilog=_('Created by ')+terminal_controller.RED+__author__+terminal_controller.NORMAL,
                 gui_mode=False,
                 conflict_handler='resolve',
                 **kwds):
        usage += '''\n\nWhenever you pass arguments to %prog that have spaces in them, '''\
                 '''enclose the arguments in quotation marks.'''
        _OptionParser.__init__(self, usage=usage, version=version, epilog=epilog,
                               formatter=CustomHelpFormatter(),
                               conflict_handler=conflict_handler, **kwds)
        self.gui_mode = gui_mode

    def error(self, msg):
        if self.gui_mode:
            raise Exception(msg)
        _OptionParser.error(self, msg)

    def merge(self, parser):
        '''
        Add options from parser to self. In case of conflicts, confilicting options from
        parser are skipped.
        '''
        opts   = list(parser.option_list)
        groups = list(parser.option_groups)

        def merge_options(options, container):
            for opt in copy.deepcopy(options):
                if not self.has_option(opt.get_opt_string()):
                    container.add_option(opt)

        merge_options(opts, self)

        for group in groups:
            g = self.add_option_group(group.title)
            merge_options(group.option_list, g)

    def subsume(self, group_name, msg=''):
        '''
        Move all existing options into a subgroup named
        C{group_name} with description C{msg}.
        '''
        opts = [opt for opt in self.options_iter() if opt.get_opt_string() not in ('--version', '--help')]
        self.option_groups = []
        subgroup = self.add_option_group(group_name, msg)
        for opt in opts:
            self.remove_option(opt.get_opt_string())
            subgroup.add_option(opt)

    def options_iter(self):
        for opt in self.option_list:
            if str(opt).strip():
                yield opt
        for gr in self.option_groups:
            for opt in gr.option_list:
                if str(opt).strip():
                    yield opt

    def option_by_dest(self, dest):
        for opt in self.options_iter():
            if opt.dest == dest:
                return opt

    def merge_options(self, lower, upper):
        '''
        Merge options in lower and upper option lists into upper.
        Default values in upper are overriden by
        non default values in lower.
        '''
        for dest in lower.__dict__.keys():
            if not upper.__dict__.has_key(dest):
                continue
            opt = self.option_by_dest(dest)
            if lower.__dict__[dest] != opt.default and \
               upper.__dict__[dest] == opt.default:
                upper.__dict__[dest] = lower.__dict__[dest]


def load_library(name, cdll):
    if iswindows:
        return cdll.LoadLibrary(name)
    if isosx:
        name += '.dylib'
        if hasattr(sys, 'frameworks_dir'):
            return cdll.LoadLibrary(os.path.join(getattr(sys, 'frameworks_dir'), name))
        return cdll.LoadLibrary(name)
    return cdll.LoadLibrary(name+'.so')

def filename_to_utf8(name):
    '''Return C{name} encoded in utf8. Unhandled characters are replaced. '''
    if isinstance(name, unicode):
        return name.encode('utf8')
    codec = 'cp1252' if iswindows else 'utf8'
    return name.decode(codec, 'replace').encode('utf8')

def extract(path, dir):
    ext = os.path.splitext(path)[1][1:].lower()
    extractor = None
    if ext in ['zip', 'cbz', 'epub']:
        from calibre.libunzip import extract as zipextract
        extractor = zipextract
    elif ext in ['cbr', 'rar']:
        from calibre.libunrar import extract as rarextract
        extractor = rarextract
    if extractor is None:
        raise Exception('Unknown archive type')
    extractor(path, dir)

def get_proxies():
        proxies = {}
        if iswindows:
            try:
                winreg = __import__('_winreg')
                settings = winreg.OpenKey(winreg.HKEY_CURRENT_USER,
                                          'Software\\Microsoft\\Windows'
                                          '\\CurrentVersion\\Internet Settings')
                proxy = winreg.QueryValueEx(settings, "ProxyEnable")[0]
                if proxy:
                    server = str(winreg.QueryValueEx(settings, 'ProxyServer')[0])
                    if ';' in server:
                        for p in server.split(';'):
                            protocol, address = p.split('=')
                            proxies[protocol] = address
                    else:
                        proxies['http'] = server
                        proxies['ftp'] =  server
                settings.Close()
            except Exception, e:
                print('Unable to detect proxy settings: %s' % str(e))
            if proxies:
                print('Using proxies: %s' % proxies)
        else:
            for q in ('http', 'ftp'):
                proxy =  os.environ.get(q+'_proxy', None)
                if not proxy: continue
                if proxy.startswith(q+'://'):
                    proxy = proxy[7:]
                proxies[q] = proxy
        return proxies


def browser(honor_time=False):
    opener = mechanize.Browser()
    opener.set_handle_refresh(True, honor_time=honor_time)
    opener.set_handle_robots(False)
    opener.addheaders = [('User-agent', 'Mozilla/5.0 (X11; U; i686 Linux; en_US; rv:1.8.0.4) Gecko/20060508 Firefox/1.5.0.4')]
    http_proxy = get_proxies().get('http', None)
    if http_proxy:
        opener.set_proxies({'http':http_proxy})
    return opener

def fit_image(width, height, pwidth, pheight):
    '''
    Fit image in box of width pwidth and height pheight.
    @param width: Width of image
    @param height: Height of image
    @param pwidth: Width of box
    @param pheight: Height of box
    @return: scaled, new_width, new_height. scaled is True iff new_widdth and/or new_height is different from width or height.
    '''
    scaled = height > pheight or width > pwidth
    if height > pheight:
        corrf = pheight/float(height)
        width, height = floor(corrf*width), pheight
    if width > pwidth:
        corrf = pwidth/float(width)
        width, height = pwidth, floor(corrf*height)
    if height > pheight:
        corrf = pheight/float(height)
        width, height = floor(corrf*width), pheight

    return scaled, int(width), int(height)

def get_lang():
    lang = locale.getdefaultlocale()[0]
    if lang is None and os.environ.has_key('LANG'): # Needed for OS X
        try:
            lang = os.environ['LANG']
        except:
            pass
    if lang:
        match = re.match('[a-z]{2,3}', lang)
        if match:
            lang = match.group()
    return lang

def set_translator():
    # To test different translations invoke as
    # LC_ALL=de_DE.utf8 program
    try:
        from calibre.translations.compiled import translations
    except:
        return
    lang = get_lang()
    if lang:
        buf = None
        if os.access(lang+'.po', os.R_OK):
            buf = cStringIO.StringIO()
            make(lang+'.po', buf)
            buf = cStringIO.StringIO(buf.getvalue())
        elif translations.has_key(lang):
            buf = cStringIO.StringIO(translations[lang])
        if buf is not None:
            t = GNUTranslations(buf)
            t.install(unicode=True)

set_translator()

def sanitize_file_name(name):
    '''
    Remove characters that are illegal in filenames from name.
    Also remove path separators. All illegal characters are replaced by
    underscores.
    '''
    return re.sub(r'\s', ' ', re.sub(r'["\'\|\~\:\?\\\/]|^-', '_', name.strip()))

def detect_ncpus():
    """Detects the number of effective CPUs in the system"""
    try:
        from PyQt4.QtCore import QThread
        ans = QThread.idealThreadCount()
        if ans > 0:
            return ans
    except:
        pass
    #for Linux, Unix and MacOS
    if hasattr(os, "sysconf"):
        if os.sysconf_names.has_key("SC_NPROCESSORS_ONLN"):
            #Linux and Unix
            ncpus = os.sysconf("SC_NPROCESSORS_ONLN")
            if isinstance(ncpus, int) and ncpus > 0:
                return ncpus
        else:
            #MacOS X
            try:
                return int(subprocess.Popen(('sysctl', '-n', 'hw.cpu'), stdout=subprocess.PIPE).stdout.read())
            except IOError: # Occassionally the system call gets interrupted
                try:
                    return int(subprocess.Popen(('sysctl', '-n', 'hw.cpu'), stdout=subprocess.PIPE).stdout.read())
                except IOError:
                    return 1
            except ValueError: # On some systems the sysctl call fails
                return 1

    #for Windows
    if os.environ.has_key("NUMBER_OF_PROCESSORS"):
        ncpus = int(os.environ["NUMBER_OF_PROCESSORS"]);
        if ncpus > 0:
            return ncpus
    #return the default value
    return 1


def launch(path_or_url):
    if os.path.exists(path_or_url):
        path_or_url = 'file:'+path_or_url
    QDesktopServices.openUrl(QUrl(path_or_url))

def relpath(target, base=os.curdir):
    """
    Return a relative path to the target from either the current dir or an optional base dir.
    Base can be a directory specified either as absolute or relative to current dir.
    """

    #if not os.path.exists(target):
    #    raise OSError, 'Target does not exist: '+target
    if target == base:
        raise ValueError('target and base are both: %s'%target)
    if not os.path.isdir(base):
        raise OSError, 'Base is not a directory or does not exist: '+base

    base_list = (os.path.abspath(base)).split(os.sep)
    target_list = (os.path.abspath(target)).split(os.sep)

    # On the windows platform the target may be on a completely different drive from the base.
    if iswindows and base_list[0].upper() != target_list[0].upper():
        raise OSError, 'Target is on a different drive to base. Target: '+repr(target)+', base: '+repr(base)

    # Starting from the filepath root, work out how much of the filepath is
    # shared by base and target.
    for i in range(min(len(base_list), len(target_list))):
        if base_list[i] != target_list[i]: break
    else:
        # If we broke out of the loop, i is pointing to the first differing path elements.
        # If we didn't break out of the loop, i is pointing to identical path elements.
        # Increment i so that in all cases it points to the first differing path elements.
        i+=1

    rel_list = [os.pardir] * (len(base_list)-i) + target_list[i:]
    return os.path.join(*rel_list)

def _clean_lock_file(file):
    try:
        file.close()
    except:
        pass
    try:
        os.remove(file.name)
    except:
        pass

<<<<<<< HEAD
=======
class LockError(Exception):
    pass
class ExclusiveFile(object):
    
    def __init__(self, path, timeout=10):
        self.path = path
        self.timeout = timeout
        
    def __enter__(self):
        self.file  = open(self.path, 'a+b')
        self.file.seek(0)
        timeout = self.timeout
        if iswindows:
            name = ('Local\\'+(__appname__+self.file.name).replace('\\', '_'))[:201]
            while self.timeout < 0 or timeout >= 0:
                self.mutex = win32event.CreateMutex(None, False, name)
                if win32api.GetLastError() != winerror.ERROR_ALREADY_EXISTS: break
                time.sleep(1)
                timeout -= 1
        else:
            while self.timeout < 0 or timeout >= 0:
                try:
                    fcntl.lockf(self.file.fileno(), fcntl.LOCK_EX|fcntl.LOCK_NB)
                    break
                except IOError:
                    time.sleep(1)
                    timeout -= 1
        if timeout < 0 and self.timeout >= 0:
            self.file.close()
            raise LockError
        return self.file
                
    def __exit__(self, type, value, traceback):
        self.file.close()
        if iswindows:
            win32api.CloseHandle(self.mutex)

>>>>>>> 82d021b4
def singleinstance(name):
    '''
    Return True if no other instance of the application identified by name is running,
    False otherwise.
    @param name: The name to lock.
    @type name: string
    '''
    if iswindows:
        mutexname = 'mutexforsingleinstanceof'+__appname__+name
        mutex =  win32event.CreateMutex(None, False, mutexname)
        if mutex:
            atexit.register(win32api.CloseHandle, mutex)
        return not win32api.GetLastError() == winerror.ERROR_ALREADY_EXISTS
    else:
        global _lock_file
        path = os.path.expanduser('~/.'+__appname__+'_'+name+'.lock')
        try:
            f = open(path, 'w')
            fcntl.lockf(f.fileno(), fcntl.LOCK_EX|fcntl.LOCK_NB)
            atexit.register(_clean_lock_file, f)
            return True
        except IOError:
            return False

    return False

class Settings(QSettings):

    def __init__(self, name='calibre2'):
        QSettings.__init__(self, QSettings.IniFormat, QSettings.UserScope,
                           'kovidgoyal.net', name)

    def get(self, key, default=None):
        try:
            key = str(key)
            if not self.contains(key):
                return default
            val = str(self.value(key, QVariant()).toByteArray())
            if not val:
                return None
            return cPickle.loads(val)
        except:
            return default

    def set(self, key, val):
        val = cPickle.dumps(val, -1)
        self.setValue(str(key), QVariant(QByteArray(val)))

_settings = Settings()

if not _settings.get('rationalized'):
    __settings = Settings(name='calibre')
    dbpath = os.path.join(os.path.expanduser('~'), 'library1.db').decode(sys.getfilesystemencoding())
    dbpath = unicode(__settings.value('database path',
                    QVariant(QString.fromUtf8(dbpath.encode('utf-8')))).toString())
    cmdline   = __settings.value('LRF conversion defaults', QVariant(QByteArray(''))).toByteArray().data()
    _settings.set('database path', dbpath)
    if cmdline:
        cmdline = cPickle.loads(cmdline)
        _settings.set('LRF conversion defaults', cmdline)
    _settings.set('rationalized', True)
    try:
        os.unlink(unicode(__settings.fileName()))
    except:
        pass
    _settings.set('database path', dbpath)

_spat = re.compile(r'^the\s+|^a\s+|^an\s+', re.IGNORECASE)
def english_sort(x, y):
    '''
    Comapare two english phrases ignoring starting prepositions.
    '''
    return cmp(_spat.sub('', x), _spat.sub('', y))

class LoggingInterface:

    def __init__(self, logger):
        self.__logger = logger

    def ___log(self, func, msg, args, kwargs):
        args = [msg] + list(args)
        for i in range(len(args)):
            if isinstance(args[i], unicode):
                args[i] = args[i].encode(preferred_encoding, 'replace')

        func(*args, **kwargs)

    def log_debug(self, msg, *args, **kwargs):
        self.___log(self.__logger.debug, msg, args, kwargs)

    def log_info(self, msg, *args, **kwargs):
        self.___log(self.__logger.info, msg, args, kwargs)

    def log_warning(self, msg, *args, **kwargs):
        self.___log(self.__logger.warning, msg, args, kwargs)

    def log_warn(self, msg, *args, **kwargs):
        self.___log(self.__logger.warning, msg, args, kwargs)

    def log_error(self, msg, *args, **kwargs):
        self.___log(self.__logger.error, msg, args, kwargs)

    def log_critical(self, msg, *args, **kwargs):
        self.___log(self.__logger.critical, msg, args, kwargs)

    def log_exception(self, msg, *args):
        self.___log(self.__logger.exception, msg, args, {})


def strftime(fmt, t=time.localtime()):
    '''
    A version of strtime that returns unicode strings.
    '''
    result = time.strftime(fmt, t)
    try:
        return unicode(result, locale.getpreferredencoding(), 'replace')
    except:
        return unicode(result, 'utf-8', 'replace')

def entity_to_unicode(match, exceptions=[], encoding='cp1252'):
    '''
    @param match: A match object such that '&'+match.group(1)';' is the entity.
    @param exceptions: A list of entities to not convert (Each entry is the name of the entity, for e.g. 'apos' or '#1234'
    @param encoding: The encoding to use to decode numeric entities between 128 and 256.
    If None, the Unicode UCS encoding is used. A common encoding is cp1252.
    '''
    ent = match.group(1)
    if ent in exceptions:
        return '&'+ent+';'
    if ent == 'apos':
        return "'"
    if ent.startswith(u'#x'):
        num = int(ent[2:], 16)
        if encoding is None or num > 255:
            return unichr(num)
        return chr(num).decode(encoding)
    if ent.startswith(u'#'):
        try:
            num = int(ent[1:])
        except ValueError:
            return '&'+ent+';'
        if encoding is None or num > 255:
            return unichr(num)
        try:
            return chr(num).decode(encoding)
        except UnicodeDecodeError:
            return unichr(num)
    try:
        return unichr(name2codepoint[ent])
    except KeyError:
        return '&'+ent+';'

if isosx:
    fdir = os.path.expanduser('~/.fonts')
    if not os.path.exists(fdir):
        os.makedirs(fdir)
    if not os.path.exists(os.path.join(fdir, 'LiberationSans_Regular.ttf')):
        from calibre.ebooks.lrf.fonts.liberation import __all__ as fonts
        for font in fonts:
            exec 'from calibre.ebooks.lrf.fonts.liberation.'+font+' import font_data'
            open(os.path.join(fdir, font+'.ttf'), 'wb').write(font_data)<|MERGE_RESOLUTION|>--- conflicted
+++ resolved
@@ -511,8 +511,6 @@
     except:
         pass
 
-<<<<<<< HEAD
-=======
 class LockError(Exception):
     pass
 class ExclusiveFile(object):
@@ -550,7 +548,6 @@
         if iswindows:
             win32api.CloseHandle(self.mutex)
 
->>>>>>> 82d021b4
 def singleinstance(name):
     '''
     Return True if no other instance of the application identified by name is running,
