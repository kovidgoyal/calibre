from __future__ import with_statement
__license__ = 'GPL 3'
__copyright__ = '2009, Kovid Goyal <kovid@kovidgoyal.net>'
__docformat__ = 'restructuredtext en'

import traceback, sys, textwrap, re
from threading import Thread

from calibre import prints
from calibre.utils.config import OptionParser
from calibre.utils.logging import default_log
from calibre.utils.titlecase import titlecase
from calibre.customize import Plugin
from calibre.ebooks.metadata.covers import check_for_cover
from calibre.utils.html2text import html2text

metadata_config = None

class MetadataSource(Plugin): # {{{
    '''
    Represents a source to query for metadata. Subclasses must implement
    at least the fetch method.

    When :meth:`fetch` is called, the `self` object will have the following
    useful attributes (each of which may be None)::

        title, book_author, publisher, isbn, log, verbose and extra

    Use these attributes to construct the search query. extra is reserved for
    future use.

    The fetch method must store the results in `self.results` as a list of
    :class:`Metadata` objects. If there is an error, it should be stored
    in `self.exception` and `self.tb` (for the traceback).
    '''

    author = 'Kovid Goyal'

    supported_platforms = ['windows', 'osx', 'linux']

    #: The type of metadata fetched. 'basic' means basic metadata like
    #: title/author/isbn/etc. 'social' means social metadata like
    #: tags/rating/reviews/etc.
    metadata_type = 'basic'

    #: If not None, the customization dialog will allow for string
    #: based customization as well the default customization. The
    #: string customization will be saved in the site_customization
    #: member.
    string_customization_help = None

    #: Set this to true if your plugin returns HTML markup in comments.
    #: Then if the user disables HTML, calibre will automagically convert
    #: the HTML to Markdown.
    has_html_comments = False

    type = _('Metadata download')

    def __call__(self, title, author, publisher, isbn, verbose, log=None,
            extra=None):
        self.worker = Thread(target=self._fetch)
        self.worker.daemon = True
        self.title = title
        self.verbose = verbose
        self.book_author = author
        self.publisher = publisher
        self.isbn = isbn
        self.log = log if log is not None else default_log
        self.extra = extra
        self.exception, self.tb, self.results = None, None, []
        self.worker.start()

    def _fetch(self):
        try:
            self.fetch()
            if self.results:
                c = self.config_store().get(self.name, {})
                res = self.results
                if hasattr(res, 'authors'):
                    res = [res]
                for mi in res:
                    if not c.get('rating', True):
                        mi.rating = None
                    if not c.get('comments', True):
                        mi.comments = None
                    if not c.get('tags', True):
                        mi.tags = []
                    if self.has_html_comments and mi.comments and \
                            c.get('textcomments', False):
                        try:
                            mi.comments = html2text(mi.comments)
                        except:
                            traceback.print_exc()
                            mi.comments = None

        except Exception as e:
            self.exception = e
            self.tb = traceback.format_exc()

    def fetch(self):
        '''
        All the actual work is done here.
        '''
        raise NotImplementedError

    def join(self):
        return self.worker.join()

    def is_alive(self):
        return self.worker.is_alive()

    def is_customizable(self):
        return True

    def config_store(self):
        global metadata_config
        if metadata_config is None:
            from calibre.utils.config import XMLConfig
            metadata_config = XMLConfig('plugins/metadata_download')
        return metadata_config

    def config_widget(self):
        from PyQt4.Qt import QWidget, QVBoxLayout, QLabel, Qt, QLineEdit, \
            QCheckBox
        from calibre.customize.ui import config
        w = QWidget()
        w._layout = QVBoxLayout(w)
        w.setLayout(w._layout)
        if self.string_customization_help is not None:
            w._sc_label = QLabel(self.string_customization_help, w)
            w._layout.addWidget(w._sc_label)
            customization = config['plugin_customization']
            def_sc = customization.get(self.name, '')
            if not def_sc:
                def_sc = ''
            w._sc = QLineEdit(def_sc, w)
            w._layout.addWidget(w._sc)
            w._sc_label.setWordWrap(True)
            w._sc_label.setTextInteractionFlags(Qt.LinksAccessibleByMouse
                    | Qt.LinksAccessibleByKeyboard)
            w._sc_label.setOpenExternalLinks(True)
        c = self.config_store()
        c = c.get(self.name, {})
        for x, l in {'rating':_('ratings'), 'tags':_('tags'),
                'comments':_('description/reviews')}.items():
            cb = QCheckBox(_('Download %s from %s')%(l,
                self.name))
            setattr(w, '_'+x, cb)
            cb.setChecked(c.get(x, True))
            w._layout.addWidget(cb)

        if self.has_html_comments:
            cb = QCheckBox(_('Convert comments downloaded from %s to plain text')%(self.name))
            setattr(w, '_textcomments', cb)
            cb.setChecked(c.get('textcomments', False))
            w._layout.addWidget(cb)

        return w

    def save_settings(self, w):
        dl_settings = {}
        for x in ('rating', 'tags', 'comments'):
            dl_settings[x] = getattr(w, '_'+x).isChecked()
        if self.has_html_comments:
            dl_settings['textcomments'] = getattr(w, '_textcomments').isChecked()
        c = self.config_store()
        c.set(self.name, dl_settings)
        if hasattr(w, '_sc'):
            sc = unicode(w._sc.text()).strip()
            from calibre.customize.ui import customize_plugin
            customize_plugin(self, sc)

    def customization_help(self):
        return _('This plugin can only be customized using the GUI')

    # }}}

<<<<<<< HEAD
# class ISBNDB(MetadataSource): # {{{

    # name = 'IsbnDB'
    # description = _('Downloads metadata from isbndb.com')

    # def fetch(self):
        # if not self.site_customization:
            # return
        # from calibre.ebooks.metadata.isbndb import option_parser, create_books
        # args = ['isbndb']
        # if self.isbn:
            # args.extend(['--isbn', self.isbn])
        # else:
            # if self.title:
                # args.extend(['--title', self.title])
            # if self.book_author:
                # args.extend(['--author', self.book_author])
            # if self.publisher:
                # args.extend(['--publisher', self.publisher])
        # if self.verbose:
            # args.extend(['--verbose'])
        # args.append(self.site_customization) # IsbnDb key
        # try:
            # opts, args = option_parser().parse_args(args)
            # self.results = create_books(opts, args)
        # except Exception, e:
            # self.exception = e
            # self.tb = traceback.format_exc()

    # @property
    # def string_customization_help(self):
        # ans = _('To use isbndb.com you must sign up for a %sfree account%s '
                # 'and enter your access key below.')
        # return '<p>'+ans%('<a href="http://www.isbndb.com">', '</a>')
=======
class GoogleBooks(MetadataSource): # {{{

    name = 'Google Books'
    description = _('Downloads metadata from Google Books')

    def fetch(self):
        from calibre.ebooks.metadata.google_books import search
        try:
            self.results = search(self.title, self.book_author, self.publisher,
                                  self.isbn, max_results=10,
                                  verbose=self.verbose)
        except Exception as e:
            self.exception = e
            self.tb = traceback.format_exc()

    # }}}

class ISBNDB(MetadataSource): # {{{

    name = 'IsbnDB'
    description = _('Downloads metadata from isbndb.com')

    def fetch(self):
        if not self.site_customization:
            return
        from calibre.ebooks.metadata.isbndb import option_parser, create_books
        args = ['isbndb']
        if self.isbn:
            args.extend(['--isbn', self.isbn])
        else:
            if self.title:
                args.extend(['--title', self.title])
            if self.book_author:
                args.extend(['--author', self.book_author])
            if self.publisher:
                args.extend(['--publisher', self.publisher])
        if self.verbose:
            args.extend(['--verbose'])
        args.append(self.site_customization) # IsbnDb key
        try:
            opts, args = option_parser().parse_args(args)
            self.results = create_books(opts, args)
        except Exception as e:
            self.exception = e
            self.tb = traceback.format_exc()

    @property
    def string_customization_help(self):
        ans = _('To use isbndb.com you must sign up for a %sfree account%s '
                'and enter your access key below.')
        return '<p>'+ans%('<a href="http://www.isbndb.com">', '</a>')
>>>>>>> ee447c7f

    # }}}

class Amazon(MetadataSource): # {{{

    name = 'Amazon'
    metadata_type = 'social'
    description = _('Downloads social metadata from amazon.com')

    has_html_comments = True

    def fetch(self):
        if not self.isbn:
            return
        from calibre.ebooks.metadata.amazon import get_social_metadata
        try:
            self.results = get_social_metadata(self.title, self.book_author,
                    self.publisher, self.isbn)
        except Exception as e:
            self.exception = e
            self.tb = traceback.format_exc()

    # }}}

class KentDistrictLibrary(MetadataSource): # {{{

    name = 'Kent District Library'
    metadata_type = 'social'
    description = _('Downloads series information from ww2.kdl.org. '
            'This website cannot handle large numbers of queries, '
            'so the plugin is disabled by default.')

    def fetch(self):
        if not self.title or not self.book_author:
            return
        from calibre.ebooks.metadata.kdl import get_series
        try:
            self.results = get_series(self.title, self.book_author)
        except Exception as e:
            import traceback
            traceback.print_exc()
            self.exception = e
            self.tb = traceback.format_exc()

    # }}}


def result_index(source, result):
    if not result.isbn:
        return -1
    for i, x in enumerate(source):
        if x.isbn == result.isbn:
            return i
    return -1

def merge_results(one, two):
    if two is not None and one is not None:
        for x in two:
            idx = result_index(one, x)
            if idx < 0:
                one.append(x)
            else:
                one[idx].smart_update(x)

class MetadataSources(object):

    def __init__(self, sources):
        self.sources = sources

    def __enter__(self):
        for s in self.sources:
            s.__enter__()
        return self

    def __exit__(self, *args):
        for s in self.sources:
            s.__exit__()

    def __call__(self, *args, **kwargs):
        for s in self.sources:
            s(*args, **kwargs)

    def join(self):
        for s in self.sources:
            s.join()

def filter_metadata_results(item):
    keywords = ["audio", "tape", "cassette", "abridged", "playaway"]
    for keyword in keywords:
        if item.publisher and keyword in item.publisher.lower():
            return False
    return True

def do_cover_check(item):
    item.has_cover = False
    try:
        item.has_cover = check_for_cover(item)
    except:
        pass # Cover not found

def check_for_covers(items):
    threads = [Thread(target=do_cover_check, args=(item,)) for item in items]
    for t in threads: t.start()
    for t in threads: t.join()

def search(title=None, author=None, publisher=None, isbn=None, isbndb_key=None,
           verbose=0):
    assert not(title is None and author is None and publisher is None and \
                   isbn is None)
    from calibre.customize.ui import metadata_sources, migrate_isbndb_key
    migrate_isbndb_key()
    if isbn is not None:
        isbn = re.sub(r'[^a-zA-Z0-9]', '', isbn).upper()
    fetchers = list(metadata_sources(isbndb_key=isbndb_key))
    with MetadataSources(fetchers) as manager:
        manager(title, author, publisher, isbn, verbose)
        manager.join()
    
    results = list(fetchers[0].results) if fetchers[0].results else []
    for fetcher in fetchers[1:]:
        merge_results(results, fetcher.results)

    results = list(filter(filter_metadata_results, results))

    check_for_covers(results)

    words = ("the", "a", "an", "of", "and")
    prefix_pat = re.compile(r'^(%s)\s+'%("|".join(words)))
    trailing_paren_pat = re.compile(r'\(.*\)$')
    whitespace_pat = re.compile(r'\s+')

    def sort_func(x, y):

        def cleanup_title(s):
            if s is None:
                s = _('Unknown')
            s = s.strip().lower()
            s = prefix_pat.sub(' ', s)
            s = trailing_paren_pat.sub('', s)
            s = whitespace_pat.sub(' ', s)
            return s.strip()

        t = cleanup_title(title)
        x_title = cleanup_title(x.title)
        y_title = cleanup_title(y.title)

        # prefer titles that start with the search title
        tx = cmp(t, x_title)
        ty = cmp(t, y_title)
        result = 0 if abs(tx) == abs(ty) else abs(tx) - abs(ty)

        # then prefer titles that have a cover image
        if result == 0:
            result = -cmp(x.has_cover, y.has_cover)

        # then prefer titles with the longest comment, with in 10%
        if result == 0:
            cx = len(x.comments.strip() if x.comments else '')
            cy = len(y.comments.strip() if y.comments else '')
            t = (cx + cy) / 20
            result = cy - cx
            if abs(result) < t:
                result = 0

        return result

    results = sorted(results, cmp=sort_func)

    # if for some reason there is no comment in the top selection, go looking for one
    if len(results) > 1:
        if not results[0].comments or len(results[0].comments) == 0:
            for r in results[1:]:
                try:
                    if title and title.lower() == r.title[:len(title)].lower() \
                            and r.comments and len(r.comments):
                        results[0].comments = r.comments
                        break
                except:
                    pass
        # Find a pubdate
        pubdate = None
        for r in results:
            if r.pubdate is not None:
                pubdate = r.pubdate
                break
        if pubdate is not None:
            for r in results:
                if r.pubdate is None:
                    r.pubdate = pubdate

    def fix_case(x):
        if x:
            x = titlecase(x)
        return x

    for r in results:
        r.title = fix_case(r.title)
        if r.authors:
            r.authors = list(map(fix_case, r.authors))

    return results, [(x.name, x.exception, x.tb) for x in fetchers]

def get_social_metadata(mi, verbose=0):
    from calibre.customize.ui import metadata_sources
    fetchers = list(metadata_sources(metadata_type='social'))
    with MetadataSources(fetchers) as manager:
        manager(mi.title, mi.authors, mi.publisher, mi.isbn, verbose)
        manager.join()
    ratings, tags, comments, series, series_index = [], set([]), set([]), None, None
    for fetcher in fetchers:
        if fetcher.results:
            dmi = fetcher.results
            if dmi.rating is not None:
                ratings.append(dmi.rating)
            if dmi.tags:
                for t in dmi.tags:
                    tags.add(t)
            if mi.pubdate is None and dmi.pubdate is not None:
                mi.pubdate = dmi.pubdate
            if dmi.comments:
                comments.add(dmi.comments)
            if dmi.series is not None:
                series = dmi.series
                if dmi.series_index is not None:
                    series_index = dmi.series_index
    if ratings:
        rating = sum(ratings)/float(len(ratings))
        if mi.rating is None or mi.rating < 0.1:
            mi.rating = rating
        else:
            mi.rating = (mi.rating + rating)/2.0
    if tags:
        if not mi.tags:
            mi.tags = []
        mi.tags += list(tags)
        mi.tags = list(sorted(list(set(mi.tags))))
    if comments:
        if not mi.comments or len(mi.comments)+20 < len(' '.join(comments)):
            mi.comments = ''
            for x in comments:
                mi.comments += x+'\n\n'
    if series and series_index is not None:
        mi.series = series
        mi.series_index = series_index

    return [(x.name, x.exception, x.tb) for x in fetchers if x.exception is not
            None]



def option_parser():
    parser = OptionParser(textwrap.dedent(_(
        '''\
        %prog [options]

        Fetch book metadata from online sources. You must specify at least one
        of title, author, publisher or ISBN. If you specify ISBN, the others
        are ignored.
        '''
    )))
    parser.add_option('-t', '--title', help=_('Book title'))
    parser.add_option('-a', '--author', help=_('Book author(s)'))
    parser.add_option('-p', '--publisher', help=_('Book publisher'))
    parser.add_option('-i', '--isbn', help=_('Book ISBN'))
    parser.add_option('-m', '--max-results', default=10,
                      help=_('Maximum number of results to fetch'))
    parser.add_option('-k', '--isbndb-key',
                      help=_('The access key for your ISBNDB.com account. '
                      'Only needed if you want to search isbndb.com '
                      'and you haven\'t customized the IsbnDB plugin.'))
    parser.add_option('-v', '--verbose', default=0, action='count',
                      help=_('Be more verbose about errors'))
    return parser

def main(args=sys.argv):
    parser = option_parser()
    opts, args = parser.parse_args(args)
    results, exceptions = search(opts.title, opts.author, opts.publisher,
                                 opts.isbn, opts.isbndb_key, opts.verbose)
    social_exceptions = []
    for result in results:
        social_exceptions.extend(get_social_metadata(result, opts.verbose))
        prints(unicode(result))
        print

    for name, exception, tb in exceptions+social_exceptions:
        if exception is not None:
            print _('WARNING: Fetching from %s failed with error:') % (name)
            print exception
            print tb

    return 0

if __name__ == '__main__':
    sys.exit(main())<|MERGE_RESOLUTION|>--- conflicted
+++ resolved
@@ -171,11 +171,25 @@
             customize_plugin(self, sc)
 
     def customization_help(self):
-        return _('This plugin can only be customized using the GUI')
+        return 'This plugin can only be customized using the GUI'
+
+# class GoogleBooks(MetadataSource): # {{{
+
+    # name = 'Google Books'
+    # description = _('Downloads metadata from Google Books')
+
+    # def fetch(self):
+        # from calibre.ebooks.metadata.google_books import search
+        # try:
+            # self.results = search(self.title, self.book_author, self.publisher,
+                                  # self.isbn, max_results=10,
+                                  # verbose=self.verbose)
+        # except Exception as e:
+            # self.exception = e
+            # self.tb = traceback.format_exc()
 
     # }}}
 
-<<<<<<< HEAD
 # class ISBNDB(MetadataSource): # {{{
 
     # name = 'IsbnDB'
@@ -201,7 +215,7 @@
         # try:
             # opts, args = option_parser().parse_args(args)
             # self.results = create_books(opts, args)
-        # except Exception, e:
+        # except Exception as e:
             # self.exception = e
             # self.tb = traceback.format_exc()
 
@@ -210,59 +224,6 @@
         # ans = _('To use isbndb.com you must sign up for a %sfree account%s '
                 # 'and enter your access key below.')
         # return '<p>'+ans%('<a href="http://www.isbndb.com">', '</a>')
-=======
-class GoogleBooks(MetadataSource): # {{{
-
-    name = 'Google Books'
-    description = _('Downloads metadata from Google Books')
-
-    def fetch(self):
-        from calibre.ebooks.metadata.google_books import search
-        try:
-            self.results = search(self.title, self.book_author, self.publisher,
-                                  self.isbn, max_results=10,
-                                  verbose=self.verbose)
-        except Exception as e:
-            self.exception = e
-            self.tb = traceback.format_exc()
-
-    # }}}
-
-class ISBNDB(MetadataSource): # {{{
-
-    name = 'IsbnDB'
-    description = _('Downloads metadata from isbndb.com')
-
-    def fetch(self):
-        if not self.site_customization:
-            return
-        from calibre.ebooks.metadata.isbndb import option_parser, create_books
-        args = ['isbndb']
-        if self.isbn:
-            args.extend(['--isbn', self.isbn])
-        else:
-            if self.title:
-                args.extend(['--title', self.title])
-            if self.book_author:
-                args.extend(['--author', self.book_author])
-            if self.publisher:
-                args.extend(['--publisher', self.publisher])
-        if self.verbose:
-            args.extend(['--verbose'])
-        args.append(self.site_customization) # IsbnDb key
-        try:
-            opts, args = option_parser().parse_args(args)
-            self.results = create_books(opts, args)
-        except Exception as e:
-            self.exception = e
-            self.tb = traceback.format_exc()
-
-    @property
-    def string_customization_help(self):
-        ans = _('To use isbndb.com you must sign up for a %sfree account%s '
-                'and enter your access key below.')
-        return '<p>'+ans%('<a href="http://www.isbndb.com">', '</a>')
->>>>>>> ee447c7f
 
     # }}}
 
