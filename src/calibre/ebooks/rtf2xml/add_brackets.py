#########################################################################
#                                                                       #
#                                                                       #
#   copyright 2002 Paul Henry Tremblay                                  #
#                                                                       #
#   This program is distributed in the hope that it will be useful,     #
#   but WITHOUT ANY WARRANTY; without even the implied warranty of      #
#   MERCHANTABILITY or FITNESS FOR A PARTICULAR PURPOSE. See the GNU    #
#   General Public License for more details.                            #
#                                                                       #
#                                                                       #
#                                                                       #
#########################################################################
import sys, os

from calibre.ebooks.rtf2xml import copy, check_brackets
<<<<<<< HEAD
=======
from calibre.ptempfile import better_mktemp
>>>>>>> 662d307f

class AddBrackets:
    """
    Add brackets for old RTF.
    Logic:
    """
    def __init__(self, in_file,
            bug_handler,
            copy = None,
            run_level = 1,
            ):
        """
        Required:
            'file'--file to parse
        Optional:
            'copy'-- whether to make a copy of result for debugging
            'temp_dir' --where to output temporary results (default is
            directory from which the script is run.)
        Returns:
            nothing
            """
        self.__file = in_file
        self.__bug_handler = bug_handler
        self.__copy = copy
        self.__write_to = better_mktemp()
        self.__run_level = run_level

    def __initiate_values(self):
        """
        """
        self.__state_dict = {
            'before_body'           : self.__before_body_func,
            'in_body'               : self.__in_body_func,
            'after_control_word'    : self.__after_control_word_func,
            'in_ignore'             : self.__ignore_func,
        }
        self.__state = 'before_body'
        self.__inline = {}
        self.__temp_group = []
        self.__open_bracket = False
        self.__found_brackets = False
        self.__accept = [
        'cw<ci<bold______',
        'cw<ci<annotation'  ,
        'cw<ci<blue______' ,
        'cw<ci<bold______' ,
        'cw<ci<caps______' ,
        'cw<ci<char-style' ,
        'cw<ci<dbl-strike' ,
        'cw<ci<emboss____'  ,
        'cw<ci<engrave___' ,
        'cw<ci<font-color' ,
        'cw<ci<font-down_' ,
        'cw<ci<font-size_' ,
        'cw<ci<font-style' ,
        'cw<ci<font-up___',
        'cw<ci<footnot-mk',
        'cw<ci<green_____' ,
        'cw<ci<hidden____',
        'cw<ci<italics___' ,
        'cw<ci<outline___',
        'cw<ci<red_______' ,
        'cw<ci<shadow____',
        'cw<ci<small-caps' ,
        'cw<ci<strike-thr',
        'cw<ci<subscript_' ,
        'cw<ci<superscrip',
        'cw<ci<underlined' ,
        # 'cw<ul<underlined' ,
        ]

    def __before_body_func(self, line):
        """
        """
        if self.__token_info == 'mi<mk<body-open_':
            self.__state = 'in_body'
        self.__write_obj.write(line)

    def __in_body_func(self, line):
        """
        """
        if line == 'cb<nu<clos-brack<0001\n' and self.__open_bracket:
            self.__write_obj.write(
                'cb<nu<clos-brack<0003\n'
                    )
            self.__write_obj.write(line)
        elif self.__token_info == 'ob<nu<open-brack':
            self.__found_brackets = True
            self.__state = 'in_ignore'
            self.__ignore_count = self.__ob_count
            self.__write_obj.write(line)
        elif self.__token_info in self.__accept:
            self.__temp_group.append(line)
            self.__state = 'after_control_word'
        else:
            self.__write_obj.write(line)

    def __after_control_word_func(self, line):
        """
        """
        if self.__token_info in self.__accept:
            self.__temp_group.append(line)
        else:
            self.__change_permanent_group()
            self.__write_group()
            self.__write_obj.write(line)
            if self.__token_info == 'ob<nu<open-brack':
                self.__state = 'in_ignore'
                self.__ignore_count = self.__ob_count
            else:
                self.__state = 'in_body'

    def __write_group(self):
        """
        """
        if self.__open_bracket:
            self.__write_obj.write(
                'cb<nu<clos-brack<0003\n'
                )
            self.__open_bracket = False
        inline_string = ''
        the_keys = self.__inline.keys()
        for the_key in the_keys:
            value = self.__inline[the_key]
            if value != 'false':
                inline_string += '%s<nu<%s\n' % (the_key, value)
        if inline_string:
            self.__write_obj.write('ob<nu<open-brack<0003\n')
            self.__write_obj.write(inline_string)
            self.__open_bracket = True
        self.__temp_group = []

    def __change_permanent_group(self):
        """
        use temp group to change permanent group
        """
        for line in self.__temp_group:
            token_info = line[:16]
            if token_info in self.__accept:
                att = line[20:-1]
                self.__inline[token_info] = att

    def __ignore_func(self, line):
        """
        Don't add any brackets while inside of brackets RTF has already
        added.
        """
        self.__write_obj.write(line)
        if self.__token_info == 'cb<nu<clos-brack'and\
            self.__cb_count == self.__ignore_count:
            self.__state = 'in_body'

    def __check_brackets(self, in_file):
        self.__check_brack_obj = check_brackets.CheckBrackets\
            (file = in_file)
        good_br =  self.__check_brack_obj.check_brackets()[0]
        if not good_br:
            return True

    def add_brackets(self):
        """
        """
        self.__initiate_values()
        with open(self.__file, 'r') as read_obj:
            with open(self.__write_to, 'w') as self.__write_obj:
                for line in read_obj:
                    self.__token_info = line[:16]
                    if self.__token_info == 'ob<nu<open-brack':
                        self.__ob_count = line[-5:-1]
                    if self.__token_info == 'cb<nu<clos-brack':
                        self.__cb_count = line[-5:-1]
                    action = self.__state_dict.get(self.__state)
                    if action is None:
                        sys.stderr.write(
                            'No matching state in module add_brackets.py\n'
                            '%s\n' % self.__state)
                    action(line)
        #Check bad brackets
        if not self.__check_brackets(self.__write_to):
            copy_obj = copy.Copy(bug_handler = self.__bug_handler)
            if self.__copy:
                copy_obj.copy_file(self.__write_to, "add_brackets.data")
            copy_obj.rename(self.__write_to, self.__file)
        else:
            if self.__run_level > 0:
                sys.stderr.write(
                    'Sorry, but this files has a mix of old and new RTF.\n'
                    'Some characteristics cannot be converted.\n')
        os.remove(self.__write_to)<|MERGE_RESOLUTION|>--- conflicted
+++ resolved
@@ -14,10 +14,7 @@
 import sys, os
 
 from calibre.ebooks.rtf2xml import copy, check_brackets
-<<<<<<< HEAD
-=======
 from calibre.ptempfile import better_mktemp
->>>>>>> 662d307f
 
 class AddBrackets:
     """
