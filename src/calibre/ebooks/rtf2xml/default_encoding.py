--- conflicted
+++ resolved
@@ -61,11 +61,7 @@
     """
     Find the default encoding for the doc
     """
-<<<<<<< HEAD
-    
-=======
 
->>>>>>> 437746f1
     #Note: not all those encoding are really supported by rtf2xml
     # See http://msdn.microsoft.com/en-us/library/windows/desktop/dd317756%28v=vs.85%29.aspx
     # and src\calibre\gui2\widgets.py for the input list in calibre
@@ -99,13 +95,9 @@
         self.__bug_handler = bug_handler
         self.__platform = 'Windows'
         self.__default_num = 'not-defined'
-<<<<<<< HEAD
-        self.__code_page = '1252'
+        self.__code_page = self.ENCODINGS.get(default_encoding, '1252')
         if default_encoding in self.ENCODINGS.iterkeys():
             self.__code_page = self.ENCODINGS[default_encoding]
-=======
-        self.__code_page = self.ENCODINGS.get(default_encoding, '1252')
->>>>>>> 437746f1
         self.__datafetched = False
         self.__fetchraw = check_raw
 
