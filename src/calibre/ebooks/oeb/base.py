--- conflicted
+++ resolved
@@ -17,7 +17,6 @@
 from lxml import etree, html
 import calibre
 from cssutils import CSSParser
-from cssutils.css import CSSStyleSheet
 from calibre.translations.dynamic import translate
 from calibre.ebooks.chardet import xml_to_unicode
 from calibre.ebooks.oeb.entitydefs import ENTITYDEFS
@@ -239,7 +238,7 @@
         for path in self.namelist():
             ext = os.path.splitext(path)[1].lower()
             if ext == '.opf':
-                self.opfname = fname
+                self.opfname = path
                 return
         self.opfname = None
 
@@ -280,7 +279,7 @@
     syntax.  Return an empty list for any terms with no currently associated
     metadata items.
     """
-    
+
     DC_TERMS      = set(['contributor', 'coverage', 'creator', 'date',
                          'description', 'format', 'identifier', 'language',
                          'publisher', 'relation', 'rights', 'source',
@@ -289,8 +288,10 @@
     OPF_ATTRS     = {'role': OPF('role'), 'file-as': OPF('file-as'),
                      'scheme': OPF('scheme'), 'event': OPF('event'),
                      'type': XSI('type'), 'lang': XML('lang'), 'id': 'id'}
-<<<<<<< HEAD
-    
+    OPF1_NSMAP    = {'dc': DC11_NS, 'oebpackage': OPF1_NS}
+    OPF2_NSMAP    = {'opf': OPF2_NS, 'dc': DC11_NS, 'dcterms': DCTERMS_NS,
+                     'xsi': XSI_NS, 'calibre': CALIBRE_NS}
+
     class Item(object):
         """An item of OEB data model metadata.
 
@@ -306,17 +307,7 @@
         """
         class Attribute(object):
             """Smart accessor for allowed OEB metadata item attributes."""
-            
-=======
-    OPF1_NSMAP    = {'dc': DC11_NS, 'oebpackage': OPF1_NS}
-    OPF2_NSMAP    = {'opf': OPF2_NS, 'dc': DC11_NS, 'dcterms': DCTERMS_NS,
-                     'xsi': XSI_NS, 'calibre': CALIBRE_NS}
-
-    class Item(object):
-
-        class Attribute(object):
-
->>>>>>> a153f31b
+
             def __init__(self, attr, allowed=None):
                 if not callable(attr):
                     attr_, attr = attr, lambda term: attr_
@@ -367,7 +358,6 @@
                 if attr != nsattr:
                     attrib[nsattr] = attrib.pop(attr)
 
-<<<<<<< HEAD
         @dynamic_property
         def name(self):
             def fget(self):
@@ -381,14 +371,10 @@
             def fset(self, value):
                 self.value = value
             return property(fget=fget, fset=fset)
-                    
+
         scheme  = Attribute(lambda term: 'scheme' if \
                                 term == OPF('meta') else OPF('scheme'),
                             [DC('identifier'), OPF('meta')])
-=======
-        scheme  = Attribute(lambda term : 'scheme' if term == OPF('meta') else OPF('scheme'),
-                           [DC('identifier'), OPF('meta')])
->>>>>>> a153f31b
         file_as = Attribute(OPF('file-as'), [DC('creator'), DC('contributor')])
         role    = Attribute(OPF('role'), [DC('creator'), DC('contributor')])
         event   = Attribute(OPF('event'), [DC('date')])
@@ -396,19 +382,11 @@
         type    = Attribute(XSI('type'), [DC('date'), DC('format'),
                                           DC('type')])
         lang    = Attribute(XML('lang'), [DC('contributor'), DC('coverage'),
-<<<<<<< HEAD
                                           DC('creator'), DC('publisher'),
                                           DC('relation'), DC('rights'),
                                           DC('source'), DC('subject'),
                                           OPF('meta')])
-        
-=======
-                                       DC('creator'), DC('publisher'),
-                                       DC('relation'), DC('rights'),
-                                       DC('source'), DC('subject'),
-                                       OPF('meta')])
-
->>>>>>> a153f31b
+
         def __getitem__(self, key):
             return self.attrib[key]
 
@@ -494,15 +472,9 @@
                     nsmap.update(item.nsmap)
             return nsmap
         return property(fget=fget)
-<<<<<<< HEAD
-    
+
     @dynamic_property
     def _opf1_nsmap(self):
-=======
-
-    @apply
-    def _opf1_nsmap():
->>>>>>> a153f31b
         def fget(self):
             nsmap = self._nsmap
             for key, value in nsmap.items():
@@ -510,27 +482,15 @@
                     del nsmap[key]
             return nsmap
         return property(fget=fget)
-<<<<<<< HEAD
-    
+
     @dynamic_property
     def _opf2_nsmap(self):
-=======
-
-
-    @apply
-    def _opf2_nsmap():
->>>>>>> a153f31b
         def fget(self):
             nsmap = self._nsmap
             nsmap.update(OPF2_NSMAP)
             return nsmap
         return property(fget=fget)
-<<<<<<< HEAD
-    
-=======
-
-
->>>>>>> a153f31b
+
     def to_opf1(self, parent=None):
         nsmap = self._opf1_nsmap
         nsrmap = dict((value, key) for key, value in nsmap.items())
@@ -556,7 +516,6 @@
 
 
 class Manifest(object):
-<<<<<<< HEAD
     """Collection of files composing an OEB data model book.
 
     Provides access to the content of the files composing the book and
@@ -571,7 +530,7 @@
     :attr:`hrefs`: A dictionary in which the keys are the internal paths of the
         manifest items and the values are the items themselves.
     """
-    
+
     class Item(object):
         """An OEB data model book content file.
 
@@ -591,12 +550,7 @@
             which are not (such as footnotes).  Meaningless for items which
             have a :attr:`spine_position` of `None`.
         """
-    
-=======
-
-    class Item(object):
-
->>>>>>> a153f31b
+
         NUM_RE = re.compile('^(.*)([0-9][0-9.]*)(?=[.]|$)')
         META_XP = XPath('/h:html/h:head/h:meta[@http-equiv="Content-Type"]')
 
@@ -703,7 +657,6 @@
                 etree.SubElement(data, XHTML('body'))
             return data
 
-<<<<<<< HEAD
         def _parse_css(self, data):
             data = self.oeb.decode(data)
             data = XHTML_CSS_NAMESPACE + data
@@ -712,7 +665,7 @@
             data = parser.parseString(data, href=self.href)
             data.namespaces['h'] = XHTML_NS
             return data
-        
+
         def _fetch_css(self, path):
             hrefs = self.oeb.manifest.hrefs
             if path not in hrefs:
@@ -724,7 +677,7 @@
                 return (None, None)
             data = item.data.cssText
             return ('utf-8', data)
-        
+
         @dynamic_property
         def data(self):
             doc = """Provides MIME type sensitive access to the manifest
@@ -739,10 +692,6 @@
             - All other content is returned as a :class:`str` object with no
               special parsing.
             """
-=======
-        @apply
-        def data():
->>>>>>> a153f31b
             def fget(self):
                 data = self._data
                 if data is None:
@@ -763,13 +712,8 @@
                 self._data = value
             def fdel(self):
                 self._data = None
-<<<<<<< HEAD
             return property(fget, fset, fdel, doc=doc)
-        
-=======
-            return property(fget, fset, fdel)
-
->>>>>>> a153f31b
+
         def __str__(self):
             data = self.data
             if isinstance(data, etree._Element):
@@ -818,7 +762,7 @@
             if frag:
                 relhref = '#'.join((relhref, frag))
             return relhref
-        
+
         def abshref(self, href):
             """Convert the URL provided in :param:`href` from a reference
             relative to this manifest item to a book-absolute reference.
@@ -840,7 +784,7 @@
         self.items = set()
         self.ids = {}
         self.hrefs = {}
-    
+
     def add(self, id, href, media_type, fallback=None, loader=None, data=None):
         """Add a new item to the book manifest.
 
@@ -857,7 +801,7 @@
         self.ids[item.id] = item
         self.hrefs[item.href] = item
         return item
-    
+
     def remove(self, item):
         """Removes :param:`item` from the manifest."""
         if item in self.ids:
@@ -867,7 +811,7 @@
         self.items.remove(item)
         if item in self.oeb.spine:
             self.oeb.spine.remove(item)
-    
+
     def generate(self, id=None, href=None):
         """Generate a new unique identifier and/or internal path for use in
         creating a new manifest item, using the provided :param:`id` and/or
@@ -895,24 +839,13 @@
     def __iter__(self):
         for item in self.items:
             yield item
-<<<<<<< HEAD
-    
+
     def values(self):
         return list(self.items)
-    
+
     def __contains__(self, item):
         return item in self.items
-    
-=======
-
-    def items(self):
-        for id, item in self.ids.items():
-            yield id, item
-
-    def __contains__(self, key):
-        return key in self.ids
-
->>>>>>> a153f31b
+
     def to_opf1(self, parent=None):
         elem = element(parent, 'manifest')
         for item in self.items:
@@ -945,7 +878,6 @@
 
 
 class Spine(object):
-<<<<<<< HEAD
     """Collection of manifest items composing an OEB data model book's main
     textual content.
 
@@ -953,9 +885,6 @@
     content and the sequence in which they appear.  Provides Python container
     access as a list-like object.
     """
-=======
-
->>>>>>> a153f31b
     def __init__(self, oeb):
         self.oeb = oeb
         self.items = []
@@ -1024,14 +953,13 @@
 
 
 class Guide(object):
-<<<<<<< HEAD
     """Collection of references to standard frequently-occurring sections
     within an OEB data model book.
 
     Provides dictionary-like access, in which the keys are the OEB reference
     type identifiers and the values are `Reference` objects.
     """
-    
+
     class Reference(object):
         """Reference to a standard book section.
 
@@ -1043,11 +971,6 @@
         :attr:`href`: Book-internal URL of the referenced section.  May include
             a fragment identifier.
         """
-=======
-
-    class Reference(object):
-
->>>>>>> a153f31b
         _TYPES_TITLES = [('cover', __('Cover')),
                          ('title-page', __('Title Page')),
                          ('toc', __('Table of Contents')),
@@ -1067,13 +990,8 @@
                          ('text', __('Main Text'))]
         TYPES = set(t for t, _ in _TYPES_TITLES)
         TITLES = dict(_TYPES_TITLES)
-<<<<<<< HEAD
         ORDER = dict((t, i) for i, (t, _) in enumerate(_TYPES_TITLES))
-        
-=======
-        ORDER = dict((t, i) for (t, _), i in izip(_TYPES_TITLES, count(0)))
-
->>>>>>> a153f31b
+
         def __init__(self, oeb, type, title, href):
             self.oeb = oeb
             if type.lower() in self.TYPES:
@@ -1090,15 +1008,9 @@
         def __repr__(self):
             return 'Reference(type=%r, title=%r, href=%r)' \
                 % (self.type, self.title, self.href)
-<<<<<<< HEAD
-        
+
         @dynamic_property
         def _order(self):
-=======
-
-        @apply
-        def _order():
->>>>>>> a153f31b
             def fget(self):
                 return self.ORDER.get(self.type, self.type)
             return property(fget=fget)
@@ -1107,27 +1019,16 @@
             if not isinstance(other, Guide.Reference):
                 return NotImplemented
             return cmp(self._order, other._order)
-<<<<<<< HEAD
-        
+
         @dynamic_property
         def item(self):
             doc = """The manifest item associated with this reference."""
-=======
-
-        @apply
-        def item():
->>>>>>> a153f31b
             def fget(self):
                 path = urldefrag(self.href)[0]
                 hrefs = self.oeb.manifest.hrefs
                 return hrefs.get(path, None)
-<<<<<<< HEAD
             return property(fget=fget, doc=doc)
-    
-=======
-            return property(fget=fget)
-
->>>>>>> a153f31b
+
     def __init__(self, oeb):
         self.oeb = oeb
         self.refs = {}
@@ -1213,21 +1114,13 @@
         for child in self.nodes:
             for node in child.iter():
                 yield node
-    
+
     def iterdescendants(self):
-<<<<<<< HEAD
         """Iterate over all descendant nodes in depth-first order."""
         for child in self.nodes:
             for node in child.iter():
                 yield node
-    
-=======
-        for node in self.nodes:
-            yield node
-            for child in node.iterdescendants():
-                yield child
-
->>>>>>> a153f31b
+
     def __iter__(self):
         """Iterate over all immediate child nodes."""
         for node in self.nodes:
@@ -1247,21 +1140,13 @@
                 prev.nodes.append(node)
             else:
                 prev = node
-<<<<<<< HEAD
-    
+
     def depth(self):
         """The maximum depth of the navigation tree rooted at this node."""
         try:
             return max(node.depth() for node in self.nodes) + 1
         except ValueError:
             return 1
-=======
-
-    def depth(self, level=0):
-        if self.nodes:
-            return self.nodes[0].depth(level+1)
-        return level
->>>>>>> a153f31b
 
     def to_opf1(self, tour):
         for node in self.nodes:
@@ -1269,13 +1154,8 @@
                 'title': node.title, 'href': node.href})
             node.to_opf1(tour)
         return tour
-<<<<<<< HEAD
-    
+
     def to_ncx(self, parent):
-=======
-
-    def to_ncx(self, parent, depth=1):
->>>>>>> a153f31b
         for node in self.nodes:
             id = node.id or unicode(uuid.uuid4())
             attrib = {'id': id, 'playOrder': '0'}
@@ -1290,16 +1170,12 @@
 
 
 class PageList(object):
-<<<<<<< HEAD
     """Collection of named "pages" to mapped positions within an OEB data model
     book's textual content.
 
     Provides list-like access to the pages.
     """
-    
-=======
-
->>>>>>> a153f31b
+
     class Page(object):
         """Represents a mapping between a page name and a position within
         the book content.
@@ -1317,7 +1193,7 @@
         :attr:`id`: Optional unique identifier for this page.
         """
         TYPES = set(['front', 'normal', 'special'])
-        
+
         def __init__(self, name, href, type='normal', klass=None, id=None):
             self.name = unicode(name)
             self.href = urlnormalize(href)
@@ -1344,15 +1220,12 @@
     def __getitem__(self, index):
         return self.pages[index]
 
-<<<<<<< HEAD
     def pop(self, index=-1):
         return self.pages.pop(index)
 
     def remove(self, page):
         return self.pages.remove(page)
-    
-=======
->>>>>>> a153f31b
+
     def to_ncx(self, parent=None):
         plist = element(parent, NCX('pageList'), id=str(uuid.uuid4()))
         values = dict((t, count(1)) for t in ('front', 'normal', 'special'))
@@ -1377,13 +1250,15 @@
 
 
 class OEBBook(object):
-<<<<<<< HEAD
     """Representation of a book in the IDPF OEB data model."""
-    
-    def __init__(self, logger, parse_cache={}, encoding='utf-8', 
+
+    COVER_SVG_XP    = XPath('h:body//svg:svg[position() = 1]')
+    COVER_OBJECT_XP = XPath('h:body//h:object[@data][position() = 1]')
+
+    def __init__(self, logger, parse_cache={}, encoding='utf-8',
                  pretty_print=False):
         """Create empty book.  Optional arguments:
-        
+
         :param parse_cache: A cache of parsed XHTML/CSS. Keys are absolute
             paths to te cached files and values are lxml root objects and
             cssutils stylesheets.
@@ -1394,10 +1269,10 @@
         :param:`logger`: A Log object to use for logging all messages
             related to the processing of this book.  It is accessible
             via the instance data members :attr:`logger,log`.
-        
+
         It provides the following public instance data members for
         accessing various parts of the OEB data model:
-        
+
         :attr:`metadata`: Metadata such as title, author name(s), etc.
         :attr:`manifest`: Manifest of all files included in the book,
             including MIME types and fallback information.
@@ -1409,6 +1284,7 @@
         :attr:`pages`: List of "pages," such as indexed to a print edition of
             the same text.
         """
+
         self.encoding = encoding
         self.pretty_print = pretty_print
         self.logger = self.log = logger
@@ -1428,498 +1304,7 @@
         encoding = opts.encoding
         pretty_print = opts.pretty_print
         return cls(encoding=encoding, pretty_print=pretty_print)
-    
-=======
-
-    COVER_SVG_XP    = XPath('h:body//svg:svg[position() = 1]')
-    COVER_OBJECT_XP = XPath('h:body//h:object[@data][position() = 1]')
-
-    def __init__(self, opfpath=None, container=None, encoding=None,
-                 logger=FauxLogger()):
-        if opfpath and not container:
-            container = DirContainer(os.path.dirname(opfpath))
-            opfpath = os.path.basename(opfpath)
-        self.container = container
-        self.encoding = encoding
-        self.logger = logger
-        if opfpath or container:
-            opf = self._read_opf(opfpath)
-            self._all_from_opf(opf)
-
-    def _clean_opf(self, opf):
-        nsmap = {}
-        for elem in opf.iter(tag=etree.Element):
-            nsmap.update(elem.nsmap)
-        for elem in opf.iter(tag=etree.Element):
-            if namespace(elem.tag) in ('', OPF1_NS):
-                elem.tag = OPF(barename(elem.tag))
-        nsmap.update(Metadata.OPF2_NSMAP)
-        attrib = dict(opf.attrib)
-        nroot = etree.Element(OPF('package'),
-            nsmap={None: OPF2_NS}, attrib=attrib)
-        metadata = etree.SubElement(nroot, OPF('metadata'), nsmap=nsmap)
-        ignored = (OPF('dc-metadata'), OPF('x-metadata'))
-        for elem in xpath(opf, 'o2:metadata//*'):
-            if elem.tag in ignored:
-                continue
-            if namespace(elem.tag) in DC_NSES:
-                tag = barename(elem.tag).lower()
-                elem.tag = '{%s}%s' % (DC11_NS, tag)
-            metadata.append(elem)
-        for element in xpath(opf, 'o2:metadata//o2:meta'):
-            metadata.append(element)
-        for tag in ('o2:manifest', 'o2:spine', 'o2:tours', 'o2:guide'):
-            for element in xpath(opf, tag):
-                nroot.append(element)
-        return nroot
-
-    def _read_opf(self, opfpath):
-        data = self.container.read(opfpath)
-        data = self.decode(data)
-        data = XMLDECL_RE.sub('', data)
-        try:
-            opf = etree.fromstring(data)
-        except etree.XMLSyntaxError:
-            repl = lambda m: ENTITYDEFS.get(m.group(1), m.group(0))
-            data = ENTITY_RE.sub(repl, data)
-            opf = etree.fromstring(data)
-            self.logger.warn('OPF contains invalid HTML named entities')
-        ns = namespace(opf.tag)
-        if ns not in ('', OPF1_NS, OPF2_NS):
-            raise OEBError('Invalid namespace %r for OPF document' % ns)
-        opf = self._clean_opf(opf)
-        return opf
-
-    def _metadata_from_opf(self, opf):
-        uid = opf.get('unique-identifier', None)
-        self.uid = None
-        self.metadata = metadata = Metadata(self)
-        for elem in xpath(opf, '/o2:package/o2:metadata//*'):
-            term = elem.tag
-            value = elem.text
-            attrib = dict(elem.attrib)
-            nsmap = elem.nsmap
-            if term == OPF('meta'):
-                term = qname(attrib.pop('name', None), nsmap)
-                value = attrib.pop('content', None)
-            if value:
-                value = COLLAPSE_RE.sub(' ', value.strip())
-            if term and (value or attrib):
-                metadata.add(term, value, attrib, nsmap=nsmap)
-        haveuuid = haveid = False
-        for ident in metadata.identifier:
-            if unicode(ident).startswith('urn:uuid:'):
-                haveuuid = True
-            if 'id' in ident.attrib:
-                haveid = True
-        if not (haveuuid and haveid):
-            bookid = "urn:uuid:%s" % str(uuid.uuid4())
-            metadata.add('identifier', bookid, id='calibre-uuid')
-        if uid is None:
-            self.logger.warn(u'Unique-identifier not specified')
-        for item in metadata.identifier:
-            if not item.id:
-                continue
-            if uid is None or item.id == uid:
-                self.uid = item
-                break
-        else:
-            self.logger.warn(u'Unique-identifier %r not found' % uid)
-            for ident in metadata.identifier:
-                if 'id' in ident.attrib:
-                    self.uid = metadata.identifier[0]
-                    break
-        if not metadata.language:
-            self.logger.warn(u'Language not specified')
-            metadata.add('language', get_lang())
-        if not metadata.creator:
-            self.logger.warn('Creator not specified')
-            metadata.add('creator', self.translate(__('Unknown')))
-        if not metadata.title:
-            self.logger.warn('Title not specified')
-            metadata.add('title', self.translate(__('Unknown')))
-
-    def _manifest_add_missing(self):
-        manifest = self.manifest
-        known = set(manifest.hrefs)
-        unchecked = set(manifest.values())
-        while unchecked:
-            new = set()
-            for item in unchecked:
-                if (item.media_type in OEB_DOCS or
-                    item.media_type[-4:] in ('/xml', '+xml')) and \
-                   item.data is not None:
-                    hrefs = [sel(item.data) for sel in LINK_SELECTORS]
-                    for href in chain(*hrefs):
-                        href, _ = urldefrag(href)
-                        if not href:
-                            continue
-                        href = item.abshref(urlnormalize(href))
-                        scheme = urlparse(href).scheme
-                        if not scheme and href not in known:
-                            new.add(href)
-                elif item.media_type in OEB_STYLES:
-                    for match in CSSURL_RE.finditer(item.data):
-                        href, _ = urldefrag(match.group('url'))
-                        href = item.abshref(urlnormalize(href))
-                        scheme = urlparse(href).scheme
-                        if not scheme and href not in known:
-                            new.add(href)
-            unchecked.clear()
-            for href in new:
-                known.add(href)
-                if not self.container.exists(href):
-                    self.logger.warn('Referenced file %r not found' % href)
-                    continue
-                self.logger.warn('Referenced file %r not in manifest' % href)
-                id, _ = manifest.generate(id='added')
-                guessed = guess_type(href)[0]
-                media_type = guessed or BINARY_MIME
-                added = manifest.add(id, href, media_type)
-                unchecked.add(added)
-
-    def _manifest_from_opf(self, opf):
-        self.manifest = manifest = Manifest(self)
-        for elem in xpath(opf, '/o2:package/o2:manifest/o2:item'):
-            id = elem.get('id')
-            href = elem.get('href')
-            media_type = elem.get('media-type', None)
-            if media_type is None:
-                media_type = elem.get('mediatype', None)
-            if media_type is None or media_type == 'text/xml':
-                guessed = guess_type(href)[0]
-                media_type = guessed or media_type or BINARY_MIME
-            fallback = elem.get('fallback')
-            if href in manifest.hrefs:
-                self.logger.warn(u'Duplicate manifest entry for %r' % href)
-                continue
-            if not self.container.exists(href):
-                self.logger.warn(u'Manifest item %r not found' % href)
-                continue
-            if id in manifest.ids:
-                self.logger.warn(u'Duplicate manifest id %r' % id)
-                id, href = manifest.generate(id, href)
-            manifest.add(id, href, media_type, fallback)
-        self._manifest_add_missing()
-
-    def _spine_add_extra(self):
-        manifest = self.manifest
-        spine = self.spine
-        unchecked = set(spine)
-        selector = XPath('h:body//h:a/@href')
-        extras = set()
-        while unchecked:
-            new = set()
-            for item in unchecked:
-                if item.media_type not in OEB_DOCS:
-                    # TODO: handle fallback chains
-                    continue
-                for href in selector(item.data):
-                    href, _ = urldefrag(href)
-                    if not href:
-                        continue
-                    href = item.abshref(urlnormalize(href))
-                    if href not in manifest.hrefs:
-                        continue
-                    found = manifest.hrefs[href]
-                    if found.media_type not in OEB_DOCS or \
-                       found in spine or found in extras:
-                        continue
-                    new.add(found)
-            extras.update(new)
-            unchecked = new
-        version = int(self.version[0])
-        for item in sorted(extras):
-            if version >= 2:
-                self.logger.warn(
-                    'Spine-referenced file %r not in spine' % item.href)
-            spine.add(item, linear=False)
-
-    def _spine_from_opf(self, opf):
-        self.spine = spine = Spine(self)
-        for elem in xpath(opf, '/o2:package/o2:spine/o2:itemref'):
-            idref = elem.get('idref')
-            if idref not in self.manifest:
-                self.logger.warn(u'Spine item %r not found' % idref)
-                continue
-            item = self.manifest[idref]
-            spine.add(item, elem.get('linear'))
-        if len(spine) == 0:
-            raise OEBError("Spine is empty")
-        self._spine_add_extra()
-
-    def _guide_from_opf(self, opf):
-        self.guide = guide = Guide(self)
-        for elem in xpath(opf, '/o2:package/o2:guide/o2:reference'):
-            href = elem.get('href')
-            path = urldefrag(href)[0]
-            if path not in self.manifest.hrefs:
-                self.logger.warn(u'Guide reference %r not found' % href)
-                continue
-            guide.add(elem.get('type'), elem.get('title'), href)
-
-    def _find_ncx(self, opf):
-        result = xpath(opf, '/o2:package/o2:spine/@toc')
-        if result:
-            id = result[0]
-            if id not in self.manifest.ids:
-                return None
-            item = self.manifest.ids[id]
-            self.manifest.remove(item)
-            return item
-        for item in self.manifest.values():
-            if item.media_type == NCX_MIME:
-                self.manifest.remove(item)
-                return item
-        return None
-
-    def _toc_from_navpoint(self, item, toc, navpoint):
-        children = xpath(navpoint, 'ncx:navPoint')
-        for child in children:
-            title = ''.join(xpath(child, 'ncx:navLabel/ncx:text/text()'))
-            title = COLLAPSE_RE.sub(' ', title.strip())
-            href = xpath(child, 'ncx:content/@src')
-            if not title or not href:
-                continue
-            href = item.abshref(urlnormalize(href[0]))
-            path, _ = urldefrag(href)
-            if path not in self.manifest.hrefs:
-                self.logger.warn('TOC reference %r not found' % href)
-                continue
-            id = child.get('id')
-            klass = child.get('class')
-            node = toc.add(title, href, id=id, klass=klass)
-            self._toc_from_navpoint(item, node, child)
-
-    def _toc_from_ncx(self, item):
-        if item is None:
-            return False
-        ncx = item.data
-        title = ''.join(xpath(ncx, 'ncx:docTitle/ncx:text/text()'))
-        title = COLLAPSE_RE.sub(' ', title.strip())
-        title = title or unicode(self.metadata.title[0])
-        self.toc = toc = TOC(title)
-        navmaps = xpath(ncx, 'ncx:navMap')
-        for navmap in navmaps:
-            self._toc_from_navpoint(item, toc, navmap)
-        return True
-
-    def _toc_from_tour(self, opf):
-        result = xpath(opf, 'o2:tours/o2:tour')
-        if not result:
-            return False
-        tour = result[0]
-        self.toc = toc = TOC(tour.get('title'))
-        sites = xpath(tour, 'o2:site')
-        for site in sites:
-            title = site.get('title')
-            href = site.get('href')
-            if not title or not href:
-                continue
-            path, _ = urldefrag(urlnormalize(href))
-            if path not in self.manifest.hrefs:
-                self.logger.warn('TOC reference %r not found' % href)
-                continue
-            id = site.get('id')
-            toc.add(title, href, id=id)
-        return True
-
-    def _toc_from_html(self, opf):
-        if 'toc' not in self.guide:
-            return False
-        self.toc = toc = TOC()
-        itempath, frag = urldefrag(self.guide['toc'].href)
-        item = self.manifest.hrefs[itempath]
-        html = item.data
-        if frag:
-            elems = xpath(html, './/*[@id="%s"]' % frag)
-            if not elems:
-                elems = xpath(html, './/*[@name="%s"]' % frag)
-            elem = elems[0] if elems else html
-            while elem != html and not xpath(elem, './/h:a[@href]'):
-                elem = elem.getparent()
-            html = elem
-        titles = defaultdict(list)
-        order = []
-        for anchor in xpath(html, './/h:a[@href]'):
-            href = anchor.attrib['href']
-            href = item.abshref(urlnormalize(href))
-            path, frag = urldefrag(href)
-            if path not in self.manifest.hrefs:
-                continue
-            title = ' '.join(xpath(anchor, './/text()'))
-            title = COLLAPSE_RE.sub(' ', title.strip())
-            if href not in titles:
-                order.append(href)
-            titles[href].append(title)
-        for href in order:
-            toc.add(' '.join(titles[href]), href)
-        return True
-
-    def _toc_from_spine(self, opf):
-        self.toc = toc = TOC()
-        titles = []
-        headers = []
-        for item in self.spine:
-            if not item.linear: continue
-            html = item.data
-            title = ''.join(xpath(html, '/h:html/h:head/h:title/text()'))
-            title = COLLAPSE_RE.sub(' ', title.strip())
-            if title:
-                titles.append(title)
-            headers.append('(unlabled)')
-            for tag in ('h1', 'h2', 'h3', 'h4', 'h5', 'strong'):
-                expr = '/h:html/h:body//h:%s[position()=1]/text()'
-                header = ''.join(xpath(html, expr % tag))
-                header = COLLAPSE_RE.sub(' ', header.strip())
-                if header:
-                    headers[-1] = header
-                    break
-        use = titles
-        if len(titles) > len(set(titles)):
-            use = headers
-        for title, item in izip(use, self.spine):
-            if not item.linear: continue
-            toc.add(title, item.href)
-        return True
-
-    def _toc_from_opf(self, opf, item):
-        if self._toc_from_ncx(item): return
-        if self._toc_from_tour(opf): return
-        self.logger.warn('No metadata table of contents found')
-        if self._toc_from_html(opf): return
-        self._toc_from_spine(opf)
-
-    def _pages_from_ncx(self, opf, item):
-        if item is None:
-            return False
-        ncx = item.data
-        ptargets = xpath(ncx, 'ncx:pageList/ncx:pageTarget')
-        if not ptargets:
-            return False
-        pages = self.pages = PageList()
-        for ptarget in ptargets:
-            name = ''.join(xpath(ptarget, 'ncx:navLabel/ncx:text/text()'))
-            name = COLLAPSE_RE.sub(' ', name.strip())
-            href = xpath(ptarget, 'ncx:content/@src')
-            if not href:
-                continue
-            href = item.abshref(urlnormalize(href[0]))
-            id = ptarget.get('id')
-            type = ptarget.get('type', 'normal')
-            klass = ptarget.get('class')
-            pages.add(name, href, type=type, id=id, klass=klass)
-        return True
-
-    def _find_page_map(self, opf):
-        result = xpath(opf, '/o2:package/o2:spine/@page-map')
-        if result:
-            id = result[0]
-            if id not in self.manifest.ids:
-                return None
-            item = self.manifest.ids[id]
-            self.manifest.remove(item)
-            return item
-        for item in self.manifest.values():
-            if item.media_type == PAGE_MAP_MIME:
-                self.manifest.remove(item)
-                return item
-        return None
-
-    def _pages_from_page_map(self, opf):
-        item = self._find_page_map(opf)
-        if item is None:
-            return False
-        pmap = item.data
-        pages = self.pages = PageList()
-        for page in xpath(pmap, 'o2:page'):
-            name = page.get('name', '')
-            href = page.get('href')
-            if not href:
-                continue
-            name = COLLAPSE_RE.sub(' ', name.strip())
-            href = item.abshref(urlnormalize(href))
-            type = 'normal'
-            if not name:
-                type = 'special'
-            elif name.lower().strip('ivxlcdm') == '':
-                type = 'front'
-            pages.add(name, href, type=type)
-        return True
-
-    def _pages_from_opf(self, opf, item):
-        if self._pages_from_ncx(opf, item): return
-        if self._pages_from_page_map(opf): return
-        self.pages = PageList()
-        return
-
-    def _cover_from_html(self, hcover):
-        with TemporaryDirectory('_html_cover') as tdir:
-            writer = DirWriter()
-            writer.dump(self, tdir)
-            path = os.path.join(tdir, urlunquote(hcover.href))
-            renderer = CoverRenderer(path)
-            data = renderer.image_data
-        id, href = self.manifest.generate('cover', 'cover.jpeg')
-        item = self.manifest.add(id, href, JPEG_MIME, data=data)
-        return item
-
-    def _locate_cover_image(self):
-        if self.metadata.cover:
-            id = str(self.metadata.cover[0])
-            item = self.manifest.ids.get(id, None)
-            if item is not None and item.media_type in OEB_IMAGES:
-                return item
-            else:
-                self.logger.warn('Invalid cover image @id %r' % id)
-        hcover = self.spine[0]
-        if 'cover' in self.guide:
-            href = self.guide['cover'].href
-            item = self.manifest.hrefs[href]
-            media_type = item.media_type
-            if media_type in OEB_IMAGES:
-                return item
-            elif media_type in OEB_DOCS:
-                hcover = item
-        html = hcover.data
-        if MS_COVER_TYPE in self.guide:
-            href = self.guide[MS_COVER_TYPE].href
-            item = self.manifest.hrefs.get(href, None)
-            if item is not None and item.media_type in OEB_IMAGES:
-                return item
-        if self.COVER_SVG_XP(html):
-            svg = copy.deepcopy(self.COVER_SVG_XP(html)[0])
-            href = os.path.splitext(hcover.href)[0] + '.svg'
-            id, href = self.manifest.generate(hcover.id, href)
-            item = self.manifest.add(id, href, SVG_MIME, data=svg)
-            return item
-        if self.COVER_OBJECT_XP(html):
-            object = self.COVER_OBJECT_XP(html)[0]
-            href = hcover.abshref(object.get('data'))
-            item = self.manifest.hrefs.get(href, None)
-            if item is not None and item.media_type in OEB_IMAGES:
-                return item
-        return self._cover_from_html(hcover)
-
-    def _ensure_cover_image(self):
-        cover = self._locate_cover_image()
-        if self.metadata.cover:
-            self.metadata.cover[0].value = cover.id
-            return
-        self.metadata.add('cover', cover.id)
-
-    def _all_from_opf(self, opf):
-        self.version = opf.get('version', '1.2')
-        self._metadata_from_opf(opf)
-        self._manifest_from_opf(opf)
-        self._spine_from_opf(opf)
-        self._guide_from_opf(opf)
-        item = self._find_ncx(opf)
-        self._toc_from_opf(opf, item)
-        self._pages_from_opf(opf, item)
-        self._ensure_cover_image()
-
->>>>>>> a153f31b
+
     def translate(self, text):
         """Translate :param:`text` into the book's primary language."""
         lang = str(self.metadata.language[0])
@@ -2027,7 +1412,7 @@
 
     def to_opf2(self, page_map=False):
         """Produce OPF 2.0 representing the book's metadata and structure.
-        
+
         Returns a dictionary in which the keys are MIME types and the values
         are tuples of (default) filenames and lxml.etree element structures.
         """
