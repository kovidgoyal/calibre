from __future__ import with_statement
__license__   = 'GPL v3'
__copyright__ = '2008, Kovid Goyal <kovid at kovidgoyal.net>'

import os, glob, re, textwrap

from lxml import etree

from calibre.customize.conversion import InputFormatPlugin

class InlineClass(etree.XSLTExtension):

    FMTS = ('italics', 'bold', 'underlined', 'strike-through', 'small-caps')

    def __init__(self, log):
        etree.XSLTExtension.__init__(self)
        self.log = log
        self.font_sizes = []
        self.colors = []

    def execute(self, context, self_node, input_node, output_parent):
        classes = ['none']
        for x in self.FMTS:
            if input_node.get(x, None) == 'true':
                classes.append(x)
        fs = input_node.get('font-size', False)
        if fs:
            if fs not in self.font_sizes:
                self.font_sizes.append(fs)
            classes.append('fs%d'%self.font_sizes.index(fs))
        fc = input_node.get('font-color', False)
        if fc:
            if fc not in self.colors:
                self.colors.append(fc)
            classes.append('col%d'%self.colors.index(fc))

        output_parent.text = ' '.join(classes)


class RTFInput(InputFormatPlugin):

    name        = 'RTF Input'
    author      = 'Kovid Goyal'
    description = 'Convert RTF files to HTML'
    file_types  = set(['rtf'])

    def generate_xml(self, stream):
        from calibre.ebooks.rtf2xml.ParseRtf import ParseRtf
        ofile = 'out.xml'
        parser = ParseRtf(
            in_file    = stream,
            out_file   = ofile,
            deb_dir = 'I:\\Calibre\\rtfdebug',
            # Convert symbol fonts to unicode equivalents. Default
            # is 1
            convert_symbol = 1,

            # Convert Zapf fonts to unicode equivalents. Default
            # is 1.
            convert_zapf = 1,

            # Convert Wingding fonts to unicode equivalents.
            # Default is 1.
            convert_wingdings = 1,

            # Convert RTF caps to real caps.
            # Default is 1.
            convert_caps = 1,

            # Indent resulting XML.
            # Default is 0 (no indent).
            indent = 1,

            # Form lists from RTF. Default is 1.
            form_lists = 1,

            # Convert headings to sections. Default is 0.
            headings_to_sections = 1,

            # Group paragraphs with the same style name. Default is 1.
            group_styles = 1,

            # Group borders. Default is 1.
            group_borders = 1,

            # Write or do not write paragraphs. Default is 0.
            empty_paragraphs = 0,
        )
        parser.parse_rtf()
        ans = open('out.xml').read()
        os.remove('out.xml')
        return ans

    def extract_images(self, picts):
        self.log('Extracting images...')

        count = 0
        raw = open(picts, 'rb').read()
        starts = []
        for match in re.finditer(r'\{\\pict([^}]+)\}', raw):
            starts.append(match.start(1))

        imap = {}

        for start in starts:
            pos, bc = start, 1
            while bc > 0:
                if raw[pos] == '}': bc -= 1
                elif raw[pos] == '{': bc += 1
                pos += 1
            pict = raw[start:pos+1]
            enc = re.sub(r'[^a-zA-Z0-9]', '', pict)
            if len(enc) % 2 == 1:
                enc = enc[:-1]
            data = enc.decode('hex')
            count += 1
            name = (('%4d'%count).replace(' ', '0'))+'.wmf'
            open(name, 'wb').write(data)
            imap[count] = name
            #open(name+'.hex', 'wb').write(enc)
        return self.convert_images(imap)

    def convert_images(self, imap):
        for count, val in imap.items():
            try:
                imap[count] = self.convert_image(val)
            except:
                self.log.exception('Failed to convert', val)
        return imap

    def convert_image(self, name):
        from calibre.utils.magick import Image
        img = Image()
        img.open(name)
        name = name.replace('.wmf', '.jpg')
        img.save(name)
        return name

    def write_inline_css(self, ic):
        font_size_classes = ['span.fs%d { font-size: %spt }'%(i, x) for i, x in
                enumerate(ic.font_sizes)]
        color_classes = ['span.col%d { color: %s }'%(i, x) for i, x in
                enumerate(ic.colors)]
        css = textwrap.dedent('''
        span.none {
            text-decoration: none; font-weight: normal;
            font-style: normal; font-variant: normal
        }
        span.italics { font-style: italic }
        span.bold { font-weight: bold }
        span.small-caps { font-variant: small-caps }
        span.underlined { text-decoration: underline }
        span.strike-through { text-decoration: line-through }
        ''')
        css += '\n'+'\n'.join(font_size_classes)
        css += '\n' +'\n'.join(color_classes)
        with open('styles.css', 'ab') as f:
            f.write(css)

    def preprocess(self, fname):
        self.log('\tPreprocessing to convert unicode characters')
        try:
            data = open(fname, 'rb').read()
            from calibre.ebooks.rtf.preprocess import RtfTokenizer, RtfTokenParser
            tokenizer = RtfTokenizer(data)
            tokens = RtfTokenParser(tokenizer.tokens)
            data = tokens.toRTF()
            fname = 'preprocessed.rtf'
            with open(fname, 'wb') as f:
                f.write(data)
        except:
            self.log.exception(
            'Failed to preprocess RTF to convert unicode sequences, ignoring...')
        return fname

    def convert(self, stream, options, file_ext, log,
                accelerators):
        from calibre.ebooks.metadata.meta import get_metadata
        from calibre.ebooks.metadata.opf2 import OPFCreator
        from calibre.ebooks.rtf2xml.ParseRtf import RtfInvalidCodeException
        self.log = log
        self.log('Converting RTF to XML...')
        #Name of the preprocesssed RTF file
        #fname = self.preprocess(stream.name)
        fname = stream.name
        try:
            xml = self.generate_xml(fname)
        except RtfInvalidCodeException, e:
            raise ValueError(_('This RTF file has a feature calibre does not '
            'support. Convert it to HTML first and then try it.\n%s')%e)
<<<<<<< HEAD
        
        dataxml = open('dataxml.xml', 'w')
        dataxml.write(xml)
        dataxml.close
        
=======

        '''dataxml = open('dataxml.xml', 'w')
        dataxml.write(xml)
        dataxml.close'''

>>>>>>> 4087d9ab
        d = glob.glob(os.path.join('*_rtf_pict_dir', 'picts.rtf'))
        if d:
            imap = {}
            try:
                imap = self.extract_images(d[0])
            except:
                self.log.exception('Failed to extract images...')

        self.log('Parsing XML...')
        parser = etree.XMLParser(recover=True, no_network=True)
        doc = etree.fromstring(xml, parser=parser)
        for pict in doc.xpath('//rtf:pict[@num]',
                namespaces={'rtf':'http://rtf2xml.sourceforge.net/'}):
            num = int(pict.get('num'))
            name = imap.get(num, None)
            if name is not None:
                pict.set('num', name)

        self.log('Converting XML to HTML...')
        inline_class = InlineClass(self.log)
        styledoc = etree.fromstring(P('templates/rtf.xsl', data=True))
        extensions = { ('calibre', 'inline-class') : inline_class }
        transform = etree.XSLT(styledoc, extensions=extensions)
        result = transform(doc)
        html = 'index.xhtml'
        with open(html, 'wb') as f:
            res = transform.tostring(result)
            res = res[:100].replace('xmlns:html', 'xmlns') + res[100:]
            f.write(res)
        self.write_inline_css(inline_class)
        stream.seek(0)
        mi = get_metadata(stream, 'rtf')
        if not mi.title:
            mi.title = _('Unknown')
        if not mi.authors:
            mi.authors = [_('Unknown')]
        opf = OPFCreator(os.getcwd(), mi)
        opf.create_manifest([('index.xhtml', None)])
        opf.create_spine(['index.xhtml'])
        opf.render(open('metadata.opf', 'wb'))
        return os.path.abspath('metadata.opf')
<|MERGE_RESOLUTION|>--- conflicted
+++ resolved
@@ -50,7 +50,7 @@
         parser = ParseRtf(
             in_file    = stream,
             out_file   = ofile,
-            deb_dir = 'I:\\Calibre\\rtfdebug',
+			deb_dir = 'I:\\Calibre\\rtfdebug',
             # Convert symbol fonts to unicode equivalents. Default
             # is 1
             convert_symbol = 1,
@@ -136,6 +136,8 @@
         img.save(name)
         return name
 
+
+
     def write_inline_css(self, ic):
         font_size_classes = ['span.fs%d { font-size: %spt }'%(i, x) for i, x in
                 enumerate(ic.font_sizes)]
@@ -146,11 +148,17 @@
             text-decoration: none; font-weight: normal;
             font-style: normal; font-variant: normal
         }
+
         span.italics { font-style: italic }
+
         span.bold { font-weight: bold }
+
         span.small-caps { font-variant: small-caps }
+
         span.underlined { text-decoration: underline }
+
         span.strike-through { text-decoration: line-through }
+
         ''')
         css += '\n'+'\n'.join(font_size_classes)
         css += '\n' +'\n'.join(color_classes)
@@ -188,19 +196,11 @@
         except RtfInvalidCodeException, e:
             raise ValueError(_('This RTF file has a feature calibre does not '
             'support. Convert it to HTML first and then try it.\n%s')%e)
-<<<<<<< HEAD
-        
+
         dataxml = open('dataxml.xml', 'w')
         dataxml.write(xml)
         dataxml.close
-        
-=======
-
-        '''dataxml = open('dataxml.xml', 'w')
-        dataxml.write(xml)
-        dataxml.close'''
-
->>>>>>> 4087d9ab
+
         d = glob.glob(os.path.join('*_rtf_pict_dir', 'picts.rtf'))
         if d:
             imap = {}
