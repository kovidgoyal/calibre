--- conflicted
+++ resolved
@@ -686,18 +686,18 @@
             open_url(url)
 
     def compute_page_anchors(self):
-    	page_anchors = []
-	    for idx_e in self.current_page.index_entries:
-	        if idx_e.start_anchor is not None:
-	            we = self.view.document.mainFrame().findFirstElement(
-	                    "#%s" % idx_e.start_anchor)
-	            if we is not None:
-	                g = we.geometry()
-	                cs = self.view.document.mainFrame().contentsSize()
-	                f = float(g.left()) / float(cs.width()) * \
-	                        self.iterator.pages[self.current_index]
-	            page_anchors.append(f + self.current_page.start_page)
-	    self.page_anchors = page_anchors
+        page_anchors = []
+	for idx_e in self.current_page.index_entries:
+            if idx_e.start_anchor is not None:
+                we = self.view.document.mainFrame().findFirstElement(
+                        "#%s" % idx_e.start_anchor)
+                if we is not None:
+                    g = we.geometry()
+                    cs = self.view.document.mainFrame().contentsSize()
+                    f = float(g.left()) / float(cs.width()) * \
+                            self.iterator.pages[self.current_index]
+                page_anchors.append(f + self.current_page.start_page)
+        self.page_anchors = page_anchors
 
     def load_started(self):
         self.open_progress_indicator(_('Loading flow...'))
@@ -1025,10 +1025,7 @@
             self.current_book_has_toc = bool(self.iterator.toc)
             self.current_title = title
             self.setWindowTitle(title + ' [%s]'%self.iterator.book_format + ' - ' + self.base_window_title)
-<<<<<<< HEAD
-=======
             self.pos.setMaximum(sum(self.iterator.pages))
->>>>>>> 6d85244e
             self.total_pages = sum(self.iterator.pages)
             self.pos.setMaximum(self.total_pages)
             self.pos.setSuffix(' / %d'%self.total_pages)
@@ -1063,7 +1060,6 @@
         self.vertical_scrollbar.blockSignals(False)
 
     def set_page_number(self, frac):
-<<<<<<< HEAD
         if self.current_page is not None:
             page = self.current_page.start_page + \
                     frac * float(self.current_page.pages - 1)
@@ -1079,12 +1075,6 @@
             #            if pa >= page:
             #                chEnd = ap[sorted_ap_k[idx - 1]]
             #                break
-=======
-        if getattr(self, 'current_page', None) is not None:
-            page = self.current_page.start_page + \
-                    frac * float(self.current_page.pages - 1)
-            chEnd = None
->>>>>>> 6d85244e
             if self.page_anchors is not None:
                 if len(self.page_anchors) == 1:
                     chEnd = self.page_anchors[0]
