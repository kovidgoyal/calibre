--- conflicted
+++ resolved
@@ -132,11 +132,7 @@
         elif col == 2:
             text = 'a' if getattr(match, 'drm_free_only', True) else 'b'
         elif col == 3:
-<<<<<<< HEAD
             text = getattr(match, 'headquarters', '')
-=======
-            text = match.headquarters
->>>>>>> 3734b12c
         return text
 
     def sort(self, col, order, reset=True):
@@ -243,5 +239,4 @@
                 except ValueError: # Unicode errors
                     import traceback
                     traceback.print_exc()
-        return matches
-
+        return matches