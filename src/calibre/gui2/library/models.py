--- conflicted
+++ resolved
@@ -88,10 +88,7 @@
         self.column_map = []
         self.headers = {}
         self.alignment_map = {}
-<<<<<<< HEAD
-=======
         self.color_cache = defaultdict(dict)
->>>>>>> e21d4582
         self.buffer_size = buffer
         self.metadata_backup = None
         self.bool_yes_icon = QIcon(I('ok.png'))
@@ -177,19 +174,13 @@
 
 
     def refresh_ids(self, ids, current_row=-1):
-<<<<<<< HEAD
-=======
         self.color_cache = defaultdict(dict)
->>>>>>> e21d4582
         rows = self.db.refresh_ids(ids)
         if rows:
             self.refresh_rows(rows, current_row=current_row)
 
     def refresh_rows(self, rows, current_row=-1):
-<<<<<<< HEAD
-=======
         self.color_cache = defaultdict(dict)
->>>>>>> e21d4582
         for row in rows:
             if row == current_row:
                 self.new_bookdisplay_data.emit(
@@ -219,10 +210,7 @@
         return ret
 
     def count_changed(self, *args):
-<<<<<<< HEAD
-=======
         self.color_cache = defaultdict(dict)
->>>>>>> e21d4582
         self.count_changed_signal.emit(self.db.count())
 
     def row_indices(self, index):
@@ -353,13 +341,10 @@
         self.db.refresh(field=None)
         self.resort(reset=reset)
 
-<<<<<<< HEAD
-=======
     def reset(self):
         self.color_cache = defaultdict(dict)
         QAbstractTableModel.reset(self)
 
->>>>>>> e21d4582
     def resort(self, reset=True):
         if not self.db:
             return
@@ -742,13 +727,10 @@
         elif role == Qt.ForegroundRole:
             key = self.column_map[col]
             if key in self.column_color_map:
-<<<<<<< HEAD
-=======
                 id_ = self.id(index)
                 if id_ in self.color_cache:
                     if key in self.color_cache[id_]:
                         return self.color_cache[id_][key]
->>>>>>> e21d4582
                 mi = self.db.get_metadata(self.id(index), index_is_id=True)
                 fmt = self.column_color_map[key]
                 try:
