--- conflicted
+++ resolved
@@ -769,17 +769,11 @@
             if crw_:
                 unwrap_crw(crw_)
                 v'delete annot_id_uuid_map[crw_]'
-<<<<<<< HEAD
-                # have to remove selection otherwise it remains as the empty
-                # string, and the selection bar does not hide itself
-                window.getSelection().removeAllRanges()
-=======
                 sel = window.getSelection()
                 if not sel.toString():
                     # have to remove selection otherwise it remains as the empty
                     # string, and the selection bar does not hide itself
                     sel.removeAllRanges()
->>>>>>> 83d2a582
         elif data.type is 'apply-highlight':
             sel = window.getSelection()
             text = sel.toString()
