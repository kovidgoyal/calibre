# vim:fileencoding=utf-8
# License: GPL v3 Copyright: 2016, Kovid Goyal <kovid at kovidgoyal.net>
from __python__ import bound_methods, hash_literals

from elementmaker import E
from gettext import gettext as _

import read_book.iframe  # noqa
from ajax import ajax_send
from book_list.globals import get_session_data
from book_list.theme import cached_color_to_rgba, get_color
from dom import add_extra_css, build_rule, clear, set_css, svgicon, unique_id
from iframe_comm import IframeWrapper
from modals import error_dialog, warning_dialog
from read_book.content_popup import ContentPopupOverlay
from read_book.create_annotation import AnnotationsManager, CreateAnnotation
from read_book.globals import (
    current_book, runtime, set_current_spine_item, ui_operations, rtl_page_progression
)
from read_book.goto import get_next_section
from read_book.open_book import add_book_to_recently_viewed
from read_book.overlay import Overlay
from read_book.prefs.colors import resolve_color_scheme
from read_book.prefs.font_size import change_font_size_by
from read_book.prefs.fonts import current_zoom_step_size
from read_book.prefs.head_foot import render_head_foot
from read_book.prefs.scrolling import (
    MIN_SCROLL_SPEED_AUTO as SCROLL_SPEED_STEP, change_scroll_speed
)
from read_book.resources import load_resources
from read_book.scrollbar import BookScrollbar
from read_book.search import SearchOverlay, find_in_spine
from read_book.selection_bar import SelectionBar
from read_book.shortcuts import create_shortcut_map
from read_book.timers import Timers
from read_book.toc import get_current_toc_nodes, update_visible_toc_nodes
from read_book.touch import set_left_margin_handler, set_right_margin_handler
from session import get_device_uuid, get_interface_data
from utils import (
    html_escape, is_ios, parse_url_params, safe_set_inner_html, username_key
)
from viewer.constants import READER_BACKGROUND_URL

add_extra_css(def():
    sel = '.book-side-margin'
    ans = build_rule(sel, cursor='pointer', text_align='center', height='100vh', user_select='none', display='flex', align_items='center', justify_content='space-between', flex_direction='column')
    ans += build_rule(sel + ' > .arrow', display='none')
    ans += build_rule(sel + ' > *', max_width='100%', overflow='hidden')
    ans += build_rule(sel + ':hover > .not-arrow', display='none')
    ans += build_rule(sel + ':active > .not-arrow', display='none')
    ans += build_rule(sel + ':hover > .arrow', display='block')
    ans += build_rule(sel + ':active > .arrow', color=get_color('window-hover-foreground'), display='block', transform='scale(2)')
    return ans
)


# Simple Overlays {{{

def show_controls_help():
    container = document.getElementById('controls-help-overlay')
    container.style.display = 'block'
    container.style.backgroundColor = get_color('window-background')
    if not show_controls_help.listener_added:
        show_controls_help.listener_added = True
        container.addEventListener('click', def():
            document.getElementById('controls-help-overlay').style.display = 'none'
            ui_operations.focus_iframe()
        )
        container.addEventListener('contextmenu', def(evt):
            evt.preventDefault(), evt.stopPropagation()
            document.getElementById('controls-help-overlay').style.display = 'none'
            ui_operations.focus_iframe()
        , {'passive': False})
        container.addEventListener('keydown', def(event):
            event.preventDefault(), event.stopPropagation()
            document.getElementById('controls-help-overlay').style.display = 'none'
            ui_operations.focus_iframe()
        , {'passive': False})

    def focus():
        if container.style.display is 'block':
            container.querySelector('input').focus()
            window.setTimeout(focus, 10)

    if runtime.is_standalone_viewer:
        container.appendChild(E.div(
            style='margin: 1rem',
            E.div(style='margin-top: 1rem'),
            E.div(style='margin-top: 1rem'),
            E.div(style='margin-top: 1rem'),
            E.div(style='margin-top: 1rem'),
            E.input(style='background: transparent; border-width: 0; outline: none', readonly='readonly'),
        ))
        div = container.lastChild.firstChild
        safe_set_inner_html(div, _('Welcome to the <b>calibre viewer</b>!'))
        div = div.nextSibling
        safe_set_inner_html(div, _('Use the <b>PageUp/PageDn</b> or <b>Arrow keys</b> to turn pages'))
        div = div.nextSibling
        safe_set_inner_html(div, _('Press the <b>Esc</b> key or <b>{}</b> or <b>tap on the top third</b> of the text area to show the viewer controls').format(
            _('control+click') if 'macos' in window.navigator.userAgent else _('right click')
        ))
        div = div.nextSibling
        safe_set_inner_html(div, _('Press any key to continue…'))
        focus()
        return

    def msg(txt):
        return set_css(E.div(txt), padding='1ex 1em', text_align='center', margin='auto')

    left_msg = msg(_('Tap to turn back'))
    left_width = '25vw'
    right_msg = msg(_('Tap to turn page'))
    right_width = '75vw'
    if rtl_page_progression():
        left_msg, right_msg = right_msg, left_msg
        left_width, right_width = right_width, left_width

    # Clear it out if this is not the first time it's created.
    # Needed to correctly show it again in a different page progression direction.
    if container.firstChild:
        container.removeChild(container.firstChild)

    container.appendChild(E.div(
        style=f'overflow: hidden; width: 100vw; height: 100vh; text-align: center; font-size: 1.3rem; font-weight: bold; background: {get_color("window-background")};' +
                'display:flex; flex-direction: column; align-items: stretch',
        E.div(
            msg(_('Tap (or right click) for controls')),
            style='height: 25vh; display:flex; align-items: center; border-bottom: solid 2px currentColor',
        ),
        E.div(
            style="display: flex; align-items: stretch; flex-grow: 10",
            E.div(
                left_msg,
                style=f'width: {left_width}; display:flex; align-items: center; border-right: solid 2px currentColor',
            ),
            E.div(
                right_msg,
                style=f'width: {right_width}; display:flex; align-items: center',
            )
        )
    ))


# }}}


def maximum_font_size():
    ans = maximum_font_size.ans
    if not ans:
        q = window.getComputedStyle(document.body).fontSize
        if q and q.endsWith('px'):
            q = parseInt(q)
            if q and not isNaN(q):
                ans = maximum_font_size.ans = q
                return ans
        ans = maximum_font_size.ans = 12
    return ans


def margin_elem(sd, which, id, onclick, oncontextmenu):
    sz = sd.get(which, 20)
    fsz = min(max(0, sz - 6), maximum_font_size())
    s = '; text-overflow: ellipsis; white-space: nowrap; overflow: hidden'
    ans = E.div(
        style=f'height:{sz}px; overflow: hidden; font-size:{fsz}px; width:100%; padding: 0; display: flex; justify-content: space-between; align-items: center; user-select: none',
        id=id,
        E.div(style='margin-right: 1.5em' + s), E.div(style=s), E.div(style='margin-left: 1.5em' + s)
    )
    if onclick:
        ans.addEventListener('click', onclick)
    if oncontextmenu:
        ans.addEventListener('contextmenu', oncontextmenu)
    if is_ios and which is 'margin_bottom' and not window.navigator.standalone and not /CriOS\//.test(window.navigator.userAgent):
        # On iOS Safari 100vh includes the size of the navbar and there is no way to
        # go fullscreen, so to make the bottom bar visible we add a margin to
        # the bottom bar. CriOS is for Chrome on iOS. And in standalone
        # (web-app mode) there is no nav bar.
        ans.style.marginBottom = '25px'
    return ans


def side_margin_elem(self, sd, which):
    ans = E.div(
        E.div(class_='arrow', style='order: 3', svgicon(f'caret-{which}', '100%', '100%')),
        E.div(style='order:1'), E.div(style='order:2', class_='not-arrow'), E.div(style='order:4'),

        style='width:{}px; user-select: none'.format(sd.get(f'margin_{which}', 20)),
        class_='book-side-margin', id=f'book-{which}-margin',
        onclick=self.side_margin_clicked.bind(None, which),
        oncontextmenu=self.margin_context_menu.bind(None, which),
        onwheel=self.on_margin_wheel.bind(None, which)
    )
    return ans


class View:

    def __init__(self, container):
        self.timers = Timers()
        self.reference_mode_enabled = False
        self.loaded_resources = {}
        self.current_progress_frac = self.current_file_progress_frac = 0
        self.current_toc_node = self.current_toc_toplevel_node = None
        self.report_cfi_callbacks = {}
        self.get_cfi_counter = 0
        self.show_loading_callback_timer = None
        self.timer_ids = {'clock': 0}
        self.book_scrollbar = BookScrollbar(self)
        sd = get_session_data()
        self.keyboard_shortcut_map = create_shortcut_map(sd.get('keyboard_shortcuts'))
        if ui_operations.export_shortcut_map:
            ui_operations.export_shortcut_map(self.keyboard_shortcut_map)
        left_margin = side_margin_elem(self, sd, 'left')
        set_left_margin_handler(left_margin)
        right_margin = side_margin_elem(self, sd, 'right')
        set_right_margin_handler(right_margin)
        iframe_id = unique_id('read-book-iframe')
        sandbox = 'allow-popups allow-scripts allow-popups-to-escape-sandbox'
        if runtime.is_standalone_viewer:
            sandbox += '  allow-same-origin'
        container.appendChild(
            E.div(style='max-height: 100vh; width: 100vw; height: 100vh; overflow: hidden; display: flex; align-items: stretch',  # container for horizontally aligned panels
                oncontextmenu=def (ev):
                    ev.preventDefault()
                ,

                E.div(style='max-height: 100vh; display: flex; flex-direction: column; align-items: stretch; flex-grow:2',  # container for iframe and any other panels in the same column
                    E.div(style='max-height: 100vh; flex-grow: 2; display:flex; align-items: stretch',  # container for iframe and its overlay
                        left_margin,
                        E.div(style='flex-grow:2; display:flex; align-items:stretch; flex-direction: column', # container for top and bottom margins
                            margin_elem(sd, 'margin_top', 'book-top-margin', self.top_margin_clicked, self.margin_context_menu.bind(None, 'top')),
                            E.iframe(id=iframe_id, seamless=True, sandbox=sandbox, style='flex-grow: 2', allowfullscreen='true'),
                            margin_elem(sd, 'margin_bottom', 'book-bottom-margin', self.bottom_margin_clicked, self.margin_context_menu.bind(None, 'bottom')),
                        ),
                        right_margin,
                        self.book_scrollbar.create(),
                        E.div(style='position: absolute; top:0; left:0; width: 100%; height: 100%; display:none; pointer-events: none', id='book-selection-bar-overlay'),  # selection bar overlay
                        E.div(style='position: absolute; top:0; left:0; width: 100%; pointer-events:none; display:none', id='book-search-overlay'),  # search overlay
                        E.div(style='position: absolute; top:0; left:0; width: 100%; height: 100%; display:none', id='book-content-popup-overlay'),  # content popup overlay
                        E.div(style='position: absolute; top:0; left:0; width: 100%; height: 100%; overflow: auto; display:none', id='book-overlay'),  # main overlay
                        E.div(style='position: absolute; top:0; left:0; width: 100%; height: 100%; display:none', id='controls-help-overlay'),  # controls help overlay
                        E.div(style='position: absolute; top:0; left:0; width: 100%; height: 100%; display:none; overflow: hidden', id=CreateAnnotation.container_id, tabindex='0'),  # create annotation overlay
                    )
                ),
                E.div(
                    style=f'color: {get_color("window-foreground")}; background: {get_color("window-background")};' +
                    'position: absolute; display: none; left: 0; top: 0; padding: 0.5ex; border: solid 2px; z-index: 3000',
                    id='reference-mode-overlay'
                ),
            ),
        )
        handlers = {
            'autoscroll_state_changed': def(data):
                self.autoscroll_active = v'!!data.running'
                if ui_operations.autoscroll_state_changed:
                    ui_operations.autoscroll_state_changed(self.autoscroll_active)
            ,
            'bump_font_size': self.bump_font_size,
            'content_loaded': self.on_content_loaded,
            'error': self.on_iframe_error,
            'find_in_spine': self.on_find_in_spine,
            'goto_doc_boundary': def(data): self.goto_doc_boundary(data.start);,
            'handle_keypress': self.on_handle_keypress,
            'handle_shortcut': self.on_handle_shortcut,
            'human_scroll': self.on_human_scroll,
            'next_section': self.on_next_section,
            'next_spine_item': self.on_next_spine_item,
            'print': self.on_print,
            'ready': self.on_iframe_ready,
            'reference_item_changed': self.on_reference_item_changed,
            'report_cfi': self.on_report_cfi,
            'request_size': self.on_request_size,
            'scroll_to_anchor': self.on_scroll_to_anchor,
            'selectionchange': self.on_selection_change,
            'update_selection_position': self.update_selection_position,
            'columns_per_screen_changed': self.on_columns_per_screen_changed,
            'show_chrome': self.show_chrome,
            'show_footnote': self.on_show_footnote,
            'update_cfi': self.on_update_cfi,
            'update_progress_frac': self.on_update_progress_frac,
            'update_toc_position': self.on_update_toc_position,
            'search_result_not_found': def (data):
                if ui_operations.search_result_not_found:
                    ui_operations.search_result_not_found(data.search_result)
            ,
            'annotations': self.on_annotations_message,
            'copy_text_to_clipboard': def(data):
                if ui_operations.copy_selection:
                    ui_operations.copy_selection(data.text)
            ,
            'view_image': def(data):
                if ui_operations.view_image:
                    ui_operations.view_image(data.calibre_src)
            ,
        }
        entry_point = None if runtime.is_standalone_viewer else 'read_book.iframe'
        if runtime.is_standalone_viewer:
            document.documentElement.addEventListener('keydown', self.handle_keypress, {'passive': False})
        self.current_color_scheme = resolve_color_scheme()
        self.iframe_wrapper = IframeWrapper(
            handlers, document.getElementById(iframe_id), entry_point, _('Bootstrapping book reader...'),
            f'{runtime.FAKE_PROTOCOL}://{runtime.SANDBOX_HOST}/book/__index__')
        self.search_overlay = SearchOverlay(self)
        self.content_popup_overlay = ContentPopupOverlay(self)
        self.overlay = Overlay(self)
        self.selection_bar = SelectionBar(self)
        self.processing_spine_item_display = False
        self.pending_load = None
        self.currently_showing = {'selection': {'empty': True}}
        self.book_scrollbar.apply_visibility()
        self.annotations_manager = AnnotationsManager(self)
        self.create_annotation = CreateAnnotation(self)

    @property
    def iframe(self):
        return self.iframe_wrapper.iframe

    @property
    def reference_mode_overlay(self):
        return document.getElementById('reference-mode-overlay')

    def set_scrollbar_visibility(self, visible):
        sd = get_session_data()
        sd.set('book_scrollbar', bool(visible))
        self.book_scrollbar.apply_visibility()

    def toggle_scrollbar(self):
        sd = get_session_data()
        self.set_scrollbar_visibility(not sd.get('book_scrollbar'))

    def on_annotations_message(self, data):
        self.create_annotation.handle_message(data)

    def left_margin_clicked(self, event):
        if event.button is 0:
            event.preventDefault(), event.stopPropagation()
            sd = get_session_data()
            self.iframe_wrapper.send_message(
                'next_screen', backwards=True,
                flip_if_rtl_page_progression=True,
                all_pages_on_screen=sd.get('paged_margin_clicks_scroll_by_screen'))
        elif event.button is 2:
            event.preventDefault(), event.stopPropagation()
            window.setTimeout(self.show_chrome, 0)
        self.focus_iframe()

    def right_margin_clicked(self, event):
        if event.button is 0:
            event.preventDefault(), event.stopPropagation()
            sd = get_session_data()
            self.iframe_wrapper.send_message(
                'next_screen', backwards=False,
                flip_if_rtl_page_progression=True,
                all_pages_on_screen=sd.get('paged_margin_clicks_scroll_by_screen'))
        elif event.button is 2:
            event.preventDefault(), event.stopPropagation()
            window.setTimeout(self.show_chrome, 0)
        self.focus_iframe()

    def side_margin_clicked(self, which, event):
        self.left_margin_clicked(event) if which is 'left' else self.right_margin_clicked(event)

    def top_margin_clicked(self, event):
        if event.button is 0 or event.button is 2:
            event.preventDefault(), event.stopPropagation()
            self.show_chrome()
        else:
            self.focus_iframe()

    def bottom_margin_clicked(self, event):
        if event.button is 2:
            event.preventDefault(), event.stopPropagation()
            window.setTimeout(self.show_chrome, 0)
        self.focus_iframe()

    def margin_context_menu(self, which, event):
        event.preventDefault(), event.stopPropagation()
        self.show_chrome()

    def on_margin_wheel(self, which, event):
        event.preventDefault()
        evt = {}
        for attr in ('deltaX', 'deltaY', 'deltaMode', 'altKey', 'ctrlKey', 'shiftKey', 'metaKey'):
            evt[attr] = event[attr]
        self.iframe_wrapper.send_message('wheel_from_margin', evt=evt)

    def forward_gesture(self, gesture):
        self.iframe_wrapper.send_message('gesture_from_margin', gesture=gesture)

    def iframe_size(self):
        iframe = self.iframe
        l, r = document.getElementById('book-left-margin'), document.getElementById('book-right-margin')
        w = r.offsetLeft - l.offsetLeft - iframe.offsetLeft
        t, b = document.getElementById('book-top-margin'), document.getElementById('book-bottom-margin')
        h = b.offsetTop - t.offsetTop - iframe.offsetTop
        return w, h

    def on_request_size(self, data):
        # On iOS/Safari window.innerWidth/Height are incorrect inside an iframe
        window.scrollTo(0, 0)  # ensure the window is at 0 because otherwise it sometimes moves down a bit on mobile thanks to the disappearing nav bar
        w, h = self.iframe_size()
        self.iframe_wrapper.send_message('window_size', width=w, height=h)

    def on_print(self, data):
        print(data.string)

    def on_human_scroll(self, data):
        if data.scrolled_by_frac is None:
            self.timers.reset_read_timer()
        else:
            name = self.currently_showing.name
            length = self.book.manifest.files[name]?.length
            if length:
                amt_scrolled = data.scrolled_by_frac * length
                self.timers.on_human_scroll(amt_scrolled)

    def on_handle_keypress(self, data):
        self.handle_keypress(data.evt)

    def handle_keypress(self, evt):
        if self.overlay.is_visible and evt.key is 'Escape':
            if self.overlay.handle_escape():
                if evt.preventDefault:
                    evt.preventDefault(), evt.stopPropagation()

    def overlay_visibility_changed(self, visible):
        if self.iframe_wrapper.send_message:
            self.iframe_wrapper.send_message('overlay_visibility_changed', visible=visible)
        if ui_operations.overlay_visibility_changed:
            ui_operations.overlay_visibility_changed(visible)
        if visible:
            self.selection_bar.hide()
        else:
            self.selection_bar.update_position()

    def on_handle_shortcut(self, data):
        if data.name is 'back':
            window.history.back()
        elif data.name is 'forward':
            window.history.forward()
        elif data.name is 'show_chrome':
            self.show_chrome()
        elif data.name is 'show_chrome_force':
            self.show_chrome_force()
        elif data.name is 'toggle_toc':
            ui_operations.toggle_toc()
        elif data.name is 'toggle_bookmarks':
            ui_operations.toggle_bookmarks()
        elif data.name is 'toggle_highlights':
            ui_operations.toggle_highlights()
        elif data.name is 'create_annotation':
            self.initiate_create_annotation()
        elif data.name is 'new_bookmark':
            ui_operations.new_bookmark()
        elif data.name is 'toggle_inspector':
            ui_operations.toggle_inspector()
        elif data.name is 'toggle_lookup':
            ui_operations.toggle_lookup()
        elif data.name is 'toggle_full_screen':
            ui_operations.toggle_full_screen()
        elif data.name is 'toggle_paged_mode':
            self.toggle_paged_mode()
        elif data.name is 'toggle_toolbar':
            self.toggle_toolbar()
        elif data.name is 'toggle_scrollbar':
            self.toggle_scrollbar()
        elif data.name is 'quit':
            ui_operations.quit()
        elif data.name is 'start_search':
            self.show_search()
        elif data.name is 'next_match':
            self.search_overlay.find_next()
        elif data.name is 'previous_match':
            self.search_overlay.find_previous()
        elif data.name is 'increase_font_size':
            self.bump_font_size({'increase': True})
        elif data.name is 'decrease_font_size':
            self.bump_font_size({'increase': False})
        elif data.name is 'toggle_full_screen':
            ui_operations.toggle_full_screen()
        elif data.name is 'toggle_reference_mode':
            self.toggle_reference_mode()
        elif data.name is 'reload_book':
            ui_operations.reload_book()
        elif data.name is 'search_for_selection':
            if self.currently_showing.selection.text:
                self.search_overlay.set_text(self.currently_showing.selection.text)
                self.search_overlay.find_next()
        elif data.name is 'next_section':
            self.on_next_section({'forward': True})
        elif data.name is 'previous_section':
            self.on_next_section({'forward': False})
        elif data.name is 'open_book':
            self.overlay.open_book()
        elif data.name is 'next':
            self.iframe_wrapper.send_message(
                'next_screen', backwards=False,
                flip_if_rtl_page_progression=False,
                all_pages_on_screen=get_session_data().get('paged_margin_clicks_scroll_by_screen'))
        elif data.name is 'previous':
            self.iframe_wrapper.send_message(
<<<<<<< HEAD
                'next_screen', backwards=True,
                flip_if_rtl_page_progression=False,
                all_pages_on_screen=get_session_data().get('paged_margin_clicks_scroll_by_screen'))
=======
                'next_screen', backwards=True, all_pages_on_screen=get_session_data().get('paged_margin_clicks_scroll_by_screen'))
>>>>>>> 83d2a582
        elif data.name is 'clear_selection':
            self.iframe_wrapper.send_message('clear_selection')
        elif data.name is 'print':
            ui_operations.print_book()
        elif data.name is 'preferences':
            self.show_chrome({'initial_panel': 'show_prefs'})
        elif data.name is 'metadata':
            self.overlay.show_metadata()
        elif data.name is 'goto_location':
            self.overlay.show_ask_for_location()
        elif data.name is 'shrink_selection_by_word':
            self.iframe_wrapper.send_message('modify_selection', direction='backward', granularity='word')
        elif data.name is 'extend_selection_by_word':
            self.iframe_wrapper.send_message('modify_selection', direction='forward', granularity='word')
        elif data.name is 'scrollspeed_increase':
            self.update_scroll_speed(SCROLL_SPEED_STEP)
        elif data.name is 'scrollspeed_decrease':
            self.update_scroll_speed(-SCROLL_SPEED_STEP)
        elif data.name is 'toggle_autoscroll':
            self.toggle_autoscroll()
        elif data.name.startsWith('switch_color_scheme:'):
            self.switch_color_scheme(data.name.partition(':')[-1])
        elif data.name is 'increase_number_of_columns':
            self.iframe_wrapper.send_message('change_number_of_columns', delta=1)
        elif data.name is 'decrease_number_of_columns':
            self.iframe_wrapper.send_message('change_number_of_columns', delta=-1)
        elif data.name is 'reset_number_of_columns':
            self.iframe_wrapper.send_message('change_number_of_columns', delta=0)
        else:
            self.iframe_wrapper.send_message('handle_navigation_shortcut', name=data.name)

    def on_selection_change(self, data):
        self.currently_showing.selection = {
            'text': data.text, 'empty': data.empty, 'start': data.selection_extents.start,
            'end': data.selection_extents.end, 'annot_id': data.annot_id,
            'drag_mouse_position': data.drag_mouse_position
        }
        if ui_operations.selection_changed:
            ui_operations.selection_changed(self.currently_showing.selection.text)
        self.selection_bar.update_position()

    def update_selection_position(self, data):
        sel = self.currently_showing.selection
        sel.start = data.selection_extents.start
        sel.end = data.selection_extents.end
        self.selection_bar.update_position()

    def on_columns_per_screen_changed(self, data):
        sd = get_session_data()
        cps = sd.get('columns_per_screen') or {}
        cps[data.which] = int(data.cps)
        sd.set('columns_per_screen', cps)

    def switch_color_scheme(self, name):
        get_session_data().set('current_color_scheme', name)
        ui_operations.redisplay_book()

    def toggle_paged_mode(self):
        sd = get_session_data()
        mode = sd.get('read_mode')
        new_mode = 'flow' if mode is 'paged' else 'paged'
        sd.set('read_mode', new_mode)
        ui_operations.redisplay_book()

    def toggle_autoscroll(self):
        self.iframe_wrapper.send_message('toggle_autoscroll')

    def toggle_toolbar(self):
        sd = get_session_data()
        misc = sd.get('standalone_misc_settings')
        misc.show_actions_toolbar = v'!misc.show_actions_toolbar'
        sd.set('standalone_misc_settings', misc)

    def find(self, text, backwards):
        self.iframe_wrapper.send_message('find', text=text, backwards=backwards, searched_in_spine=False)

    def on_find_in_spine(self, data):
        if data.searched_in_spine:
            warning_dialog(
                _('Not found'), _('The text: <i>{}</i> was not found in this book').format(html_escape(data.text)),
                on_close=def():
                    self.search_overlay.show()
            )
            return
        spine = self.book.manifest.spine
        idx = spine.indexOf(self.currently_showing.name)
        if idx < 0:
            error_dialog(_('Missing file'), _(
                'Could not search as the spine item {} is missing from the book').format(self.currently_showing.name),
                on_close=def():
                    self.search_overlay.show()
            )
            return
        names = v'[]'
        item_groups = [range(idx-1, -1, -1), range(spine.length-1, idx, -1)] if data.backwards else [range(idx + 1, spine.length), range(idx)]
        for items in item_groups:
            for i in items:
                names.push(spine[i])
        find_in_spine(names, self.book, data.text, def(found_in):
            if found_in:
                self.show_name(found_in, initial_position={'type':'search', 'search_data':data, 'replace_history':True})
            else:
                self.iframe_wrapper.send_message('find', text=data.text, backwards=data.backwards, searched_in_spine=True)
        )

    def bump_font_size(self, data):
        mult = 1 if data.increase else -1
        frac = 0.2
        if runtime.is_standalone_viewer:
            frac = current_zoom_step_size() / 100
        change_font_size_by(mult * frac)

    def on_show_footnote(self, data):
        self.show_content_popup()
        self.content_popup_overlay.show_footnote(data)

    def hide_overlays(self):
        self.overlay.hide()
        self.search_overlay.hide()
        self.content_popup_overlay.hide()
        self.reference_mode_overlay.style.display = 'none'
        self.create_annotation.hide()
        self.focus_iframe()

    def focus_iframe(self):
        self.iframe.contentWindow.focus()

    def show_chrome(self, data):
        elements = {}
        if data and data.elements:
            elements = data.elements
        initial_panel = data?.initial_panel or None
        self.get_current_cfi('show-chrome', self.do_show_chrome.bind(None, elements, initial_panel))

    def show_chrome_force(self):
        self.hide_overlays()
        self.show_chrome()

    def do_show_chrome(self, elements, initial_panel, request_id, cfi_data):
        self.hide_overlays()
        self.update_cfi_data(cfi_data)
        if initial_panel:
            getattr(self.overlay, initial_panel)()
        else:
            self.overlay.show(elements)

    def prepare_for_close(self):

        def close_prepared(request_id, cfi_data):
            ui_operations.close_prep_finished(cfi_data.cfi)

        self.get_current_cfi('prepare-close', close_prepared)

    def show_search(self):
        self.hide_overlays()
        if runtime.is_standalone_viewer:
            ui_operations.show_search()
        else:
            self.search_overlay.show()

    def show_content_popup(self):
        self.hide_overlays()
        self.content_popup_overlay.show()

    def set_margins(self):
        no_margins = self.currently_showing.name is self.book.manifest.title_page_name
        sd = get_session_data()
        margin_left = 0 if no_margins else sd.get('margin_left')
        margin_right = 0 if no_margins else sd.get('margin_right')
        margin_top = 0 if no_margins else sd.get('margin_top')
        margin_bottom = 0 if no_margins else sd.get('margin_bottom')
        max_text_height = sd.get('max_text_height')
        th = window.innerHeight - margin_top - margin_bottom
        if not no_margins and max_text_height > 100 and th > max_text_height:
            extra = (th - max_text_height) // 2
            margin_top += extra
            margin_bottom += extra
        max_text_width = sd.get('max_text_width')
        tw = window.innerWidth - margin_left - margin_right
        if not no_margins and max_text_width > 100 and tw > max_text_width:
            extra = (tw - max_text_width) // 2
            margin_left += extra
            margin_right += extra
        set_css(document.getElementById('book-top-margin'), height=margin_top + 'px')
        set_css(document.getElementById('book-bottom-margin'), height=margin_bottom + 'px')
        def side_margin(which, val):
            m = document.getElementById('book-{}-margin'.format(which))
            if which is 'left':
                # Explicitly set the width of the central panel. This is needed
                # on small screens with chrome, without it sometimes the right
                # margin/scrollbar goes off the screen.
                m.nextSibling.style.maxWidth = 'calc(100vw - {}px)'.format(
                    margin_left + margin_right + self.book_scrollbar.effective_width)
            set_css(m, width=val + 'px')
            val = min(val, 25)
            s = m.querySelector('.arrow').style
            s.width = val + 'px'
            s.height = val + 'px'
        side_margin('left', margin_left), side_margin('right', margin_right)

    def on_iframe_ready(self, data):
        data.width, data.height = self.iframe_size()
        return self.do_pending_load

    def do_pending_load(self):
        if self.pending_load:
            data = self.pending_load
            self.pending_load = None
            self.show_spine_item_stage2(data)

    def on_iframe_error(self, data):
        title = data.title or _('There was an error processing the book')
        if data.is_non_critical:
            warning_dialog(title, data.msg, data.details, on_close=ui_operations.focus_iframe)
            return
        ui_operations.show_error(title, data.msg, data.details)

    def apply_color_scheme(self):
        ans = resolve_color_scheme()
        self.current_color_scheme = ans
        for which in 'left top right bottom'.split(' '):
            m = document.getElementById('book-{}-margin'.format(which))
            s = m.style
            mc = ans[f'margin_{which}']
            if mc:
                s.backgroundColor, s.color = mc.split(':')
            else:
                s.color = ans.foreground
                s.backgroundColor = ans.background
        sd = get_session_data()
        iframe = self.iframe
        iframe.style.backgroundColor = ans.background or 'white'
        bg_image = sd.get('background_image')
        if bg_image:
            iframe.style.backgroundImage = f'url({READER_BACKGROUND_URL}?{Date().getTime()})' if runtime.is_standalone_viewer else f'url({bg_image})'
        else:
            iframe.style.backgroundImage = 'none'
        if sd.get('background_image_style') is 'scaled':
            iframe.style.backgroundSize = '100% 100%'
            iframe.style.backgroundRepeat = 'no-repeat'
            iframe.style.backgroundAttachment = 'scroll'
            iframe.style.backgroundPosition = 'center'
        else:
            iframe.style.backgroundSize = 'auto'
            iframe.style.backgroundRepeat = 'repeat'
            iframe.style.backgroundAttachment = 'scroll'
            iframe.style.backgroundPosition = '0 0'

        self.content_popup_overlay.apply_color_scheme(ans.background, ans.foreground)
        self.book_scrollbar.apply_color_scheme(ans)
        # this is needed on iOS where the bottom margin has its own margin,
        # so we dont want the body background color to bleed through
        iframe.parentNode.style.backgroundColor = ans.background
        iframe.parentNode.parentNode.style.backgroundColor = ans.background
        return ans

    def on_resize(self):
        if self.book and self.currently_showing.name:
            sd = get_session_data()
            if sd.get('max_text_width') or sd.get('max_text_height'):
                self.set_margins()

    def show_loading_message(self, msg):
        self.overlay.show_loading_message(msg)

    def show_loading(self):
        msg = _('Loading next section from <i>{title}</i>, please wait…').format(title=self.book.metadata.title or _('Unknown'))
        if self.show_loading_callback_timer is not None:
            clearTimeout(self.show_loading_callback_timer)
        self.show_loading_callback_timer = setTimeout(self.show_loading_message.bind(None, msg), 200)

    def hide_loading(self):
        if self.show_loading_callback_timer is not None:
            clearTimeout(self.show_loading_callback_timer)
            self.show_loading_callback_timer = None
        self.iframe.style.visibility = 'visible'
        self.overlay.hide_loading_message()
        self.focus_iframe()

    def parse_cfi(self, encoded_cfi, book):
        name = cfi = None
        if encoded_cfi and encoded_cfi.startswith('epubcfi(/'):
            cfi = encoded_cfi[len('epubcfi(/'):-1]
            snum, rest = cfi.partition('/')[::2]
            try:
                snum = int(snum)
            except Exception:
                print('Invalid spine number in CFI:', snum)
            if jstype(snum) is 'number':
                name = book.manifest.spine[(int(snum) // 2) - 1] or name
                cfi =  '/' + rest
        return name, cfi

    def display_book(self, book, initial_position, is_redisplay):
        self.hide_overlays()
        self.iframe.focus()
        is_current_book = self.book and self.book.key == book.key
        self.book_load_started = True
        if not is_current_book:
            self.iframe_wrapper.reset()
            self.content_popup_overlay.iframe_wrapper.reset()
            self.loaded_resources = {}
            self.content_popup_overlay.loaded_resources = {}
            self.timers.start_book(book)
        unkey = username_key(get_interface_data().username)
        self.book = current_book.book = book
        hl = None
        if not is_redisplay:
            if runtime.is_standalone_viewer:
                hl = book.highlights
                v'delete book.highlights'
            else:
                if unkey and book.annotations_map[unkey]:
                    hl = book.annotations_map[unkey].highlight
            self.annotations_manager.set_highlights(hl or v'[]')
            if runtime.is_standalone_viewer:
                add_book_to_recently_viewed(book)
        if ui_operations.update_last_read_time:
            ui_operations.update_last_read_time(book)
        pos = {'replace_history':True}
        name = book.manifest.spine[0]
        cfi = None
        if initial_position and initial_position.type is 'cfi' and initial_position.data.startswith('epubcfi(/'):
            cfi = initial_position.data
        else:
            q = parse_url_params()
            if q.bookpos and q.bookpos.startswith('epubcfi(/'):
                cfi = q.bookpos
            elif book.last_read_position and book.last_read_position[unkey]:
                cfi = book.last_read_position[unkey]
        cfiname, internal_cfi = self.parse_cfi(cfi, book)
        if cfiname and internal_cfi:
            name = cfiname
            pos.type, pos.cfi = 'cfi', internal_cfi
        navigated = False
        if initial_position:
            if initial_position.type is 'toc':
                navigated = self.goto_toc_node(initial_position.data)
            elif initial_position.type is 'bookpos':
                navigated = True
                self.goto_book_position(initial_position.data)
            elif initial_position.type is 'ref':
                navigated = self.goto_reference(initial_position.data)
        if navigated:
            self.hide_loading()
        else:
            self.show_name(name, initial_position=pos)
        sd = get_session_data()
        c = sd.get('controls_help_shown_count' + ('_rtl_page_progression' if rtl_page_progression() else ''), 0)
        if c < 2:
            show_controls_help()
            sd.set('controls_help_shown_count' + ('_rtl_page_progression' if rtl_page_progression() else ''), c + 1)

    def preferences_changed(self):
        ui_operations.update_url_state(True)
        ui_operations.redisplay_book()

    def redisplay_book(self):
        # redisplay_book() is called when settings are changed
        sd = get_session_data()
        self.keyboard_shortcut_map = create_shortcut_map(sd.get('keyboard_shortcuts'))
        if ui_operations.export_shortcut_map:
            ui_operations.export_shortcut_map(self.keyboard_shortcut_map)
        self.book_scrollbar.apply_visibility()
        self.display_book(self.book, None, True)

    def iframe_settings(self, name):
        sd = get_session_data()
        bg_image_fade = 'transparent'
        cs = self.apply_color_scheme()
        fade = int(sd.get('background_image_fade'))
        rgba = cached_color_to_rgba(cs.background)
        is_dark_theme = max(rgba[0], rgba[1], rgba[2]) < 115
        if self.iframe.style.backgroundImage is not 'none' and fade > 0:
            bg_image_fade = f'rgba({rgba[0]}, {rgba[1]}, {rgba[2]}, {fade/100})'
        return {
            'margin_left': 0 if name is self.book.manifest.title_page_name else sd.get('margin_left'),
            'margin_right': 0 if name is self.book.manifest.title_page_name else sd.get('margin_right'),
            'margin_top': 0 if name is self.book.manifest.title_page_name else sd.get('margin_top'),
            'margin_bottom': 0 if name is self.book.manifest.title_page_name else sd.get('margin_bottom'),
            'read_mode': sd.get('read_mode'),
            'columns_per_screen': sd.get('columns_per_screen'),
            'color_scheme': cs,
            'override_book_colors': sd.get('override_book_colors'),
            'is_dark_theme': is_dark_theme,
            'bg_image_fade': bg_image_fade,
            'base_font_size': sd.get('base_font_size'),
            'user_stylesheet': sd.get('user_stylesheet'),
            'keyboard_shortcuts': sd.get('keyboard_shortcuts'),
            'hide_tooltips': sd.get('hide_tooltips'),
            'cover_preserve_aspect_ratio': sd.get('cover_preserve_aspect_ratio'),
            'paged_wheel_scrolls_by_screen': sd.get('paged_wheel_scrolls_by_screen'),
            'paged_pixel_scroll_threshold': sd.get('paged_pixel_scroll_threshold'),
            'paged_taps_scroll_by_screen': sd.get('paged_taps_scroll_by_screen'),
            'lines_per_sec_auto': sd.get('lines_per_sec_auto'),
            'lines_per_sec_smooth': sd.get('lines_per_sec_smooth'),
            'scroll_auto_boundary_delay': sd.get('scroll_auto_boundary_delay'),
            'scroll_stop_boundaries': sd.get('scroll_stop_boundaries'),
        }

    def show_name(self, name, initial_position=None):
        if self.currently_showing.loading:
            return
        self.processing_spine_item_display = False
        initial_position = initial_position or {'replace_history':False}
        spine = self.book.manifest.spine
        idx = spine.indexOf(name)
        self.currently_showing = {
            'name':name, 'settings':self.iframe_settings(name), 'initial_position':initial_position,
            'loading':True, 'spine_index': idx, 'selection': {'empty': True},
        }
        self.show_loading()
        set_current_spine_item(name)
        if idx > -1:
            self.currently_showing.bookpos = 'epubcfi(/{})'.format(2 * (idx +1))
        self.set_margins()
        self.load_doc(name, self.show_spine_item)

    def load_doc(self, name, done_callback):
        def cb(resource_data):
            self.loaded_resources = resource_data
            done_callback(resource_data)
        load_resources(self.book, name, self.loaded_resources, cb)

    def goto_doc_boundary(self, start):
        name = self.book.manifest.spine[0 if start else self.book.manifest.spine.length - 1]
        self.show_name(name, initial_position={'type':'frac', 'frac':0 if start else 1, 'replace_history':False})

    def goto_frac(self, frac):
        if not self.book or not self.book.manifest:
            return
        chapter_start_page = 0
        total_length = self.book.manifest.spine_length
        page = total_length * frac
        chapter_frac = 0
        chapter_name = None
        for name in self.book.manifest.spine:
            chapter_length = self.book.manifest.files[name]?.length or 0
            chapter_end_page = chapter_start_page + chapter_length
            if chapter_start_page <= page <= chapter_end_page:
                num_pages = chapter_end_page - chapter_start_page - 1
                if num_pages > 0:
                    chapter_frac = (page - chapter_start_page) / num_pages
                else:
                    chapter_frac = 0
                chapter_name = name
                break
            chapter_start_page = chapter_end_page
        if not chapter_name:
            chapter_name = self.book.manifest.spine[-1]
        chapter_frac = max(0, min(chapter_frac, 1))
        if self.currently_showing.name is chapter_name:
            self.iframe_wrapper.send_message('scroll_to_frac', frac=chapter_frac)
        else:
            self.show_name(chapter_name, initial_position={'type':'frac', 'frac':chapter_frac, 'replace_history':True})

    def goto_book_position(self, bpos):
        val = max(0, min(1000 * float(bpos) / self.current_position_data.book_length, 1))
        return self.goto_frac(val)

    def on_scroll_to_anchor(self, data):
        self.show_name(data.name, initial_position={'type':'anchor', 'anchor':data.frag, 'replace_history':False})

    def goto_cfi(self, bookpos):
        cfiname, internal_cfi = self.parse_cfi(bookpos, self.book)
        if cfiname and internal_cfi:
            # replace_history has to be true here otherwise forward does not
            # work after back, as back uses goto_cfi
            pos = {'replace_history': True}
            name = cfiname
            pos.type, pos.cfi = 'cfi', internal_cfi
            self.show_name(name, initial_position=pos)
            return True
        return False

    def goto_reference(self, reference):
        if not self.book or not self.book.manifest:
            return
        index, refnum = reference.split('.')
        index, refnum = int(index), int(refnum)
        chapter_name = self.book.manifest.spine[index]
        if not chapter_name:
            return False
        if self.currently_showing.name is chapter_name:
            self.iframe_wrapper.send_message('scroll_to_ref', refnum=refnum)
        else:
            self.show_name(chapter_name, initial_position={'type':'ref', 'refnum':refnum, 'replace_history':True})
        return True

    def goto_named_destination(self, name, frag):
        if self.currently_showing.name is name:
            self.iframe_wrapper.send_message('scroll_to_anchor', frag=frag)
        else:
            spine = self.book.manifest.spine
            idx = spine.indexOf(name)
            if idx is -1:
                error_dialog(_('Destination does not exist'), _(
                    'The file {} does not exist in this book').format(name), on_close=def():
                        ui_operations.focus_iframe()
                )
                return False
            self.show_name(name, initial_position={'type':'anchor', 'anchor':frag, 'replace_history':False})
        return True

    def goto_toc_node(self, node_id):
        toc = self.book.manifest.toc
        found = False

        def process_node(x):
            nonlocal found
            if x.id is node_id:
                self.goto_named_destination(x.dest or '', x.frag or '')
                found = True
                return
            for c in x.children:
                process_node(c)
        if toc:
            process_node(toc)
        return found

    def sync_data_received(self, reading_pos_cfi, annotations_map):
        if annotations_map:
            ui_operations.annotations_synced(annotations_map)
            if annotations_map.highlight:
                if self.annotations_manager.merge_highlights(annotations_map.highlight):
                    hl = self.annotations_manager.highlights_for_currently_showing()
                    self.iframe_wrapper.send_message('replace_highlights', highlights=hl)
        if reading_pos_cfi:
            self.goto_cfi(reading_pos_cfi)

    def set_notes_for_highlight(self, uuid, notes):
        if self.annotations_manager.set_notes_for_highlight(uuid, notes):
            self.selection_bar.update_position()

    def on_next_spine_item(self, data):
        spine = self.book.manifest.spine
        idx = spine.indexOf(self.currently_showing.name)
        if data.previous:
            if idx is 0:
                return
            idx = min(spine.length - 1, max(idx - 1, 0))
            self.show_name(spine[idx], initial_position={'type':'frac', 'frac':1, 'replace_history':True})
        else:
            if idx is spine.length - 1:
                return
            idx = max(0, min(spine.length - 1, idx + 1))
            self.show_name(spine[idx], initial_position={'type':'frac', 'frac':0, 'replace_history':True})

    def on_next_section(self, data):
        toc_node = get_next_section(data.forward)
        if toc_node:
            self.goto_named_destination(toc_node.dest, toc_node.frag)

    def get_current_cfi(self, request_id, callback):
        self.get_cfi_counter += 1
        request_id += ':' + self.get_cfi_counter
        self.report_cfi_callbacks[request_id] = callback
        self.iframe_wrapper.send_message('get_current_cfi', request_id=request_id)

    def update_cfi_data(self, data):
        self.currently_showing.bookpos = data.cfi
        username = get_interface_data().username
        unkey = username_key(username)
        if not self.book.last_read_position:
            self.book.last_read_position = {}
        self.book.last_read_position[unkey] = data.cfi
        self.set_progress_frac(data.progress_frac, data.file_progress_frac)
        self.update_header_footer()
        if ui_operations.update_last_read_time:
            ui_operations.update_last_read_time(self.book)
        return username

    def on_report_cfi(self, data):
        cb = self.report_cfi_callbacks[data.request_id]
        if cb:
            cb(data.request_id.rpartition(':')[0], {
                'cfi': data.cfi,
                'progress_frac': data.progress_frac,
                'file_progress_frac': data.file_progress_frac,
            })
            v'delete self.report_cfi_callbacks[data.request_id]'

    def on_update_progress_frac(self, data):
        self.set_progress_frac(data.progress_frac, data.file_progress_frac)
        self.update_header_footer()

    def on_update_cfi(self, data):
        overlay_shown = not self.processing_spine_item_display and self.overlay.is_visible
        if overlay_shown or self.search_overlay.is_visible or self.content_popup_overlay.is_visible:
            # Chrome on Android stupidly resizes the viewport when the on
            # screen keyboard is displayed. This means that the push_state()
            # below causes the overlay to be closed, making it impossible to
            # type anything into text boxes.
            # See https://bugs.chromium.org/p/chromium/issues/detail?id=404315
            return
        username = self.update_cfi_data(data)
        ui_operations.update_url_state(data.replace_history)
        if username:
            key = self.book.key
            lrd = {'device':get_device_uuid(), 'cfi':data.cfi, 'pos_frac':data.progress_frac}
            ajax_send('book-set-last-read-position/{library_id}/{book_id}/{fmt}'.format(
                library_id=key[0], book_id=key[1], fmt=key[2]), lrd, def(end_type, xhr, ev):
                    if end_type is not 'load':
                        print('Failed to update last read position, AJAX call did not succeed')
            )

    @property
    def current_position_data(self):
        if self.book?.manifest:
            book_length = self.book.manifest.spine_length or 0
            name = self.currently_showing.name
            chapter_length = self.book.manifest.files[name]?.length or 0
        else:
            book_length = chapter_length = 0
        pos = {
            'progress_frac': self.current_progress_frac,
            'book_length': book_length, 'chapter_length': chapter_length,
            'file_progress_frac': self.current_file_progress_frac,
            'cfi': self.currently_showing?.bookpos
        }
        return pos

    def update_header_footer(self):
        sd = get_session_data()
        has_clock = False
        pos = self.current_position_data

        book_length = pos.book_length * max(0, 1 - pos.progress_frac)
        chapter_length =  pos.chapter_length * max(0, 1 - pos.file_progress_frac)
        book_time = self.timers.time_for(book_length)
        chapter_time = self.timers.time_for(chapter_length)

        def render_template(div, sz_attr, name):
            nonlocal has_clock
            c = div.lastChild
            b = c.previousSibling
            a = b.previousSibling
            if sd.get(sz_attr, 20) > 5:
                mi = self.book.metadata
                hca = render_head_foot(a, name, 'left', mi, self.current_toc_node, self.current_toc_toplevel_node, book_time, chapter_time, pos)
                hcb = render_head_foot(b, name, 'middle', mi, self.current_toc_node, self.current_toc_toplevel_node, book_time, chapter_time, pos)
                hcc = render_head_foot(c, name, 'right', mi, self.current_toc_node, self.current_toc_toplevel_node, book_time, chapter_time, pos)
                if hca or hcb or hcc:
                    has_clock = True
            else:
                clear(a), clear(b), clear(c)

        for edge in ('left', 'right', 'top', 'bottom'):
            div = document.getElementById(f'book-{edge}-margin')
            if div:
                tname = {'left':'left-margin', 'right': 'right-margin', 'top': 'header', 'bottom': 'footer'}[edge]
                render_template(div, f'margin_{edge}', tname)
        if has_clock:
            if not self.timer_ids.clock:
                self.timer_ids.clock = window.setInterval(self.update_header_footer, 60000)
        else:
            if self.timer_ids.clock:
                window.clearInterval(self.timer_ids.clock)
                self.timer_ids.clock = 0

    def on_update_toc_position(self, data):
        update_visible_toc_nodes(data.visible_anchors)
        self.current_toc_node, self.current_toc_toplevel_node = get_current_toc_nodes()
        if runtime.is_standalone_viewer:
            ui_operations.update_current_toc_nodes(self.current_toc_node?.id, self.current_toc_toplevel_node?.id)
        self.update_header_footer()

    def show_spine_item(self, resource_data):
        self.pending_load = resource_data
        if self.iframe_wrapper.ready:
            self.do_pending_load()
        else:
            self.iframe_wrapper.init()

    def show_spine_item_stage2(self, resource_data):
        # We cannot encrypt this message because the resource data contains
        # Blob objects which do not survive encryption
        self.processing_spine_item_display = True
        self.iframe.style.visibility = 'hidden'
        self.iframe_wrapper.send_unencrypted_message('display',
            resource_data=resource_data, book=self.book, name=self.currently_showing.name,
            initial_position=self.currently_showing.initial_position,
            settings=self.currently_showing.settings, reference_mode_enabled=self.reference_mode_enabled,
            is_titlepage=self.currently_showing.name is self.book.manifest.title_page_name,
            highlights=self.annotations_manager.highlights_for_currently_showing(),
        )

    def on_content_loaded(self, data):
        self.selection_bar.hide()
        self.processing_spine_item_display = False
        self.currently_showing.loading = False
        self.hide_loading()
        self.set_progress_frac(data.progress_frac, data.file_progress_frac)
        self.update_header_footer()
        self.on_reference_item_changed()
        window.scrollTo(0, 0)  # ensure window is at 0 on mobile where the navbar causes issues
        if self.book_load_started:
            self.book_load_started = False
            if ui_operations.clear_history:
                ui_operations.clear_history()
        if ui_operations.content_file_changed:
            ui_operations.content_file_changed(self.currently_showing.name)

    def set_progress_frac(self, progress_frac, file_progress_frac):
        self.current_progress_frac = progress_frac or 0
        self.current_file_progress_frac = file_progress_frac or 0
        self.book_scrollbar.sync_to_contents(self.current_progress_frac)

    def update_font_size(self):
        self.iframe_wrapper.send_message('change_font_size', base_font_size=get_session_data().get('base_font_size'))

    def viewer_font_size_changed(self):
        self.iframe_wrapper.send_message('viewer_font_size_changed', base_font_size=get_session_data().get('base_font_size'))

    def update_scroll_speed(self, amt):
        self.iframe_wrapper.send_message('change_scroll_speed', lines_per_sec_auto=change_scroll_speed(amt))

    def update_color_scheme(self):
        cs = self.apply_color_scheme()
        self.iframe_wrapper.send_message('change_color_scheme', color_scheme=cs)

    def toggle_reference_mode(self):
        self.reference_mode_enabled = not self.reference_mode_enabled
        self.on_reference_item_changed()
        self.iframe_wrapper.send_message('set_reference_mode', enabled=self.reference_mode_enabled)
        if ui_operations.reference_mode_changed:
            ui_operations.reference_mode_changed(self.reference_mode_enabled)

    def on_reference_item_changed(self, data):
        data = data or {'refnum': None, 'index': None}
        refnum, index = data.refnum, data.index
        div = self.reference_mode_overlay
        if refnum is None:
            div.style.display = 'none'
        else:
            div.style.display = 'block'
            div.textContent = f'{index}.{refnum}'

    def show_search_result(self, sr):
        if self.currently_showing.name is sr.file_name:
            self.iframe_wrapper.send_message('show_search_result', search_result=sr)
        else:
            self.show_name(sr.file_name, initial_position={'type':'search_result', 'search_result':sr, 'replace_history':True})

    def initiate_create_annotation(self, start_in_notes_edit):
        self.create_annotation.initiate_create_annotation(start_in_notes_edit)

    def highlight_action(self, uuid, which):
        if self.create_annotation.is_visible:
            return
        if which is 'create':
            self.initiate_create_annotation(False)
            return
        spine = self.book.manifest.spine
        spine_index = self.annotations_manager.spine_index_for_highlight(uuid, spine)
        if spine_index < 0 or spine_index >= spine.length:
            return
        if which is 'edit':
            if self.currently_showing.spine_index is spine_index:
                self.create_annotation.edit_highlight(uuid)
            else:
                self.show_name(spine[spine_index], initial_position={'type':'edit_annotation', 'uuid': uuid, 'replace_history':True})
        elif which is 'delete':
            self.create_annotation.remove_highlight(uuid)
        elif which is 'goto':
            cfi = self.annotations_manager.cfi_for_highlight(uuid, spine_index)
            if cfi:
                self.goto_cfi(cfi)<|MERGE_RESOLUTION|>--- conflicted
+++ resolved
@@ -327,7 +327,6 @@
     def toggle_scrollbar(self):
         sd = get_session_data()
         self.set_scrollbar_visibility(not sd.get('book_scrollbar'))
-
     def on_annotations_message(self, data):
         self.create_annotation.handle_message(data)
 
@@ -499,13 +498,9 @@
                 all_pages_on_screen=get_session_data().get('paged_margin_clicks_scroll_by_screen'))
         elif data.name is 'previous':
             self.iframe_wrapper.send_message(
-<<<<<<< HEAD
                 'next_screen', backwards=True,
                 flip_if_rtl_page_progression=False,
                 all_pages_on_screen=get_session_data().get('paged_margin_clicks_scroll_by_screen'))
-=======
-                'next_screen', backwards=True, all_pages_on_screen=get_session_data().get('paged_margin_clicks_scroll_by_screen'))
->>>>>>> 83d2a582
         elif data.name is 'clear_selection':
             self.iframe_wrapper.send_message('clear_selection')
         elif data.name is 'print':
