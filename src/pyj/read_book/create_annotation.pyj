--- conflicted
+++ resolved
@@ -14,13 +14,6 @@
 from read_book.globals import ui_operations
 from read_book.shortcuts import shortcut_for_key_event
 from widgets import create_button
-<<<<<<< HEAD
-
-
-# TODO:
-# Export all annots as plain text/JSON
-=======
->>>>>>> 83d2a582
 
 
 class AnnotationsManager:  # {{{
@@ -210,11 +203,7 @@
     return ans
 
 
-<<<<<<< HEAD
 class EditNotesAndColors:
-=======
-class EditNotesAndColors:  # {{{
->>>>>>> 83d2a582
 
     def __init__(self, container, hide_middle, accept, current_notes, current_style):
         self.initial_style = current_style
@@ -373,16 +362,10 @@
             is_dark = max(rgba[0], rgba[1], rgba[2]) < 115
             fg = light_fg if is_dark else dark_fg
         return {'background-color': bg, 'color': fg}
-<<<<<<< HEAD
-
-
-class CreateAnnotation:
-=======
 # }}}
 
 
 class CreateAnnotation:  # {{{
->>>>>>> 83d2a582
 
     container_id = 'create-annotation-overlay'
 
@@ -825,9 +808,6 @@
             self.place_single_handle(h, data)
         else:
             self.place_single_handle(self.left_handle, extents.start)
-<<<<<<< HEAD
-            self.place_single_handle(self.right_handle, extents.end)
-=======
-            self.place_single_handle(self.right_handle, extents.end)
-# }}}
->>>>>>> 83d2a582
+        text = self.annotations_manager.notes_for_highlight(uuid) or ''
+
+            self.view.create_annotation.edit_highlight(self.showing_uuid)