--- conflicted
+++ resolved
@@ -1,9 +1,3 @@
-<<<<<<< HEAD
-# name: Transifex
-# on:
-#   push:
-#     branches: [master]
-# permissions:
 #   contents: read # to fetch code (actions/checkout)
 
 # jobs:
@@ -108,114 +102,3 @@
 #           tx: ${{ secrets.tx }}
 #         run: |
 #           runuser -u ci -- python setup/unix-ci.py pot
-=======
-name: Transifex
-on:
-  push:
-    branches: [master]
-permissions:
-  contents: read # to fetch code (actions/checkout)
-
-jobs:
-  # Push-To-Transifex:
-  #   name: Update translations on Transifex
-  #   # if: github.repository == 'kovidgoyal/calibre'
-  #   runs-on: ubuntu-latest
-  #   container:
-  #     image: 'archlinux/archlinux:latest'
-  #     env:
-  #       CI: 'true'
-  #   steps:
-  #     - name: Setup container
-  #       run: |
-  #         pacman -Syu --noconfirm
-  #         pacman -S --noconfirm tar
-
-  #     - name: Checkout source code
-  #       uses: actions/checkout@master
-  #       with:
-  #         fetch-depth: 2
-
-  #     - name: Install calibre dependencies
-  #       run: setup/arch-ci.sh
-
-  #     - name: Bootstrap calibre
-  #       run: runuser -u ci -- python setup.py bootstrap --ephemeral
-
-  #     - name: Update translations
-  #       env:
-  #         tx: ${{ secrets.tx }}
-  #       run: |
-  #         runuser -u ci -- python setup/unix-ci.py pot
-
-  test:
-    name: Test on ${{ matrix.os }}
-    runs-on: ${{ matrix.os }}
-    strategy:
-      matrix:
-        # windows is disabled because webenging is crashing when compiling rapydscript in CI, try re-enabling after next Qt update
-        os: [ubuntu-latest, macos-latest]
-    steps:
-      - name: Checkout source code
-        uses: actions/checkout@v3
-        with:
-          fetch-depth: 10
-
-      - name: Set up Python
-        uses: actions/setup-python@v3
-        with:
-          python-version: 3.8
-
-      - name: Install calibre dependencies
-        run: python setup/unix-ci.py install
-
-      - name: Bootstrap calibre
-        run: python setup/unix-ci.py bootstrap
-
-      - name: Test calibre
-        env:
-          PYTHONWARNINGS: error
-          CALIBRE_SHOW_DEPRECATION_WARNINGS: 1
-        run: python setup/unix-ci.py test
-
-  archtest-and-push-to-transifex:
-    name: Test on Arch and Push to Transifex
-    runs-on: ubuntu-latest
-    container:
-      image: 'archlinux/archlinux:latest'
-      env:
-        CI: 'true'
-    steps:
-      - name: Setup container
-        run: |
-          pacman -Syu --noconfirm
-          pacman -S --noconfirm tar
-
-      - name: Checkout source code
-        uses: actions/checkout@master
-        with:
-          fetch-depth: 10
-
-      - name: Install calibre dependencies
-        run: setup/arch-ci.sh
-
-      - name: Bootstrap calibre
-        run: runuser -u ci -- python setup.py bootstrap --ephemeral --debug --sanitize
-
-      - name: Test calibre
-        env:
-          PYTHONWARNINGS: error
-          CALIBRE_SHOW_DEPRECATION_WARNINGS: 1
-        run: |
-          set -xe
-          runuser -u ci -- python setup.py test --under-sanitize
-          echo "Running test_rs"
-          runuser -u ci -- python setup.py test_rs
-
-      - name: Update translations
-        # if: github.repository == 'kovidgoyal/calibre'
-        env:
-          tx: ${{ secrets.tx }}
-        run: |
-          runuser -u ci -- python setup/unix-ci.py pot
->>>>>>> d8a810f0
